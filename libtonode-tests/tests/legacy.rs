#![forbid(unsafe_code)]

use json::JsonValue;
use orchard::note_encryption::OrchardDomain;
use orchard::tree::MerkleHashOrchard;
use sapling_crypto::note_encryption::SaplingDomain;
use shardtree::store::memory::MemoryShardStore;
use shardtree::ShardTree;
use std::{fs::File, path::Path, time::Duration};
use zcash_address::unified::Fvk;
use zcash_client_backend::encoding::encode_payment_address;
use zcash_primitives::transaction::components::amount::NonNegativeAmount;
use zcash_primitives::zip339::Mnemonic;
use zcash_primitives::{
    consensus::{BlockHeight, Parameters},
    transaction::fees::zip317::MINIMUM_FEE,
};
use zingo_testutils::lightclient::from_inputs;
use zingo_testutils::{
    self, build_fvk_client, check_client_balances, check_transaction_equality,
    get_base_address_macro, get_otd, increase_height_and_wait_for_client,
    paths::get_cargo_manifest_dir, scenarios, validate_otds,
};
use zingolib::lightclient::propose::ProposeSendError;
use zingolib::utils::conversion::address_from_str;

use zingo_testvectors::{
    block_rewards,
    seeds::{CHIMNEY_BETTER_SEED, HOSPITAL_MUSEUM_SEED},
    BASE_HEIGHT,
};
use zingoconfig::{ChainType, RegtestNetwork, ZingoConfig, MAX_REORG};
use zingolib::{
    lightclient::{LightClient, PoolBalances},
    utils,
    wallet::{
        data::{COMMITMENT_TREE_LEVELS, MAX_SHARD_LEVEL},
        keys::{
            extended_transparent::ExtendedPrivKey,
            unified::{Capability, WalletCapability},
        },
        LightWallet,
    },
};

fn check_expected_balance_with_fvks(
    fvks: &Vec<&Fvk>,
    balance: PoolBalances,
    o_expect: u64,
    s_expect: u64,
    t_expect: u64,
) {
    for fvk in fvks {
        match fvk {
            Fvk::Sapling(_) => {
                assert_eq!(balance.sapling_balance.unwrap(), s_expect);
                assert_eq!(balance.verified_sapling_balance.unwrap(), s_expect);
                assert_eq!(balance.unverified_sapling_balance.unwrap(), s_expect);
            }
            Fvk::Orchard(_) => {
                assert_eq!(balance.orchard_balance.unwrap(), o_expect);
                assert_eq!(balance.verified_orchard_balance.unwrap(), o_expect);
                assert_eq!(balance.unverified_orchard_balance.unwrap(), o_expect);
            }
            Fvk::P2pkh(_) => {
                assert_eq!(balance.transparent_balance.unwrap(), t_expect);
            }
            _ => panic!(),
        }
    }
}

#[allow(clippy::too_many_arguments)]
fn check_view_capability_bounds(
    balance: &PoolBalances,
    watch_wc: &WalletCapability,
    fvks: &[&Fvk],
    ovk: &Fvk,
    svk: &Fvk,
    tvk: &Fvk,
    sent_o_value: Option<u64>,
    sent_s_value: Option<u64>,
    sent_t_value: Option<u64>,
    notes: &JsonValue,
) {
    //Orchard
    if !fvks.contains(&ovk) {
        assert!(!watch_wc.orchard.can_view());
        assert_eq!(balance.orchard_balance, None);
        assert_eq!(balance.verified_orchard_balance, None);
        assert_eq!(balance.unverified_orchard_balance, None);
        assert_eq!(notes["unspent_orchard_notes"].members().count(), 0);
    } else {
        assert!(watch_wc.orchard.can_view());
        assert_eq!(balance.orchard_balance, sent_o_value);
        assert_eq!(balance.verified_orchard_balance, sent_o_value);
        assert_eq!(balance.unverified_orchard_balance, Some(0));
        // assert 1 Orchard note, or 2 notes if a dummy output is included
        let orchard_notes_count = notes["unspent_orchard_notes"].members().count();
        assert!((1..=2).contains(&orchard_notes_count));
    }
    //Sapling
    if !fvks.contains(&svk) {
        assert!(!watch_wc.sapling.can_view());
        assert_eq!(balance.sapling_balance, None);
        assert_eq!(balance.verified_sapling_balance, None);
        assert_eq!(balance.unverified_sapling_balance, None);
        assert_eq!(notes["unspent_sapling_notes"].members().count(), 0);
    } else {
        assert!(watch_wc.sapling.can_view());
        assert_eq!(balance.sapling_balance, sent_s_value);
        assert_eq!(balance.verified_sapling_balance, sent_s_value);
        assert_eq!(balance.unverified_sapling_balance, Some(0));
        assert_eq!(notes["unspent_sapling_notes"].members().count(), 1);
    }
    if !fvks.contains(&tvk) {
        assert!(!watch_wc.transparent.can_view());
        assert_eq!(balance.transparent_balance, None);
        assert_eq!(notes["utxos"].members().count(), 0);
    } else {
        assert!(watch_wc.transparent.can_view());
        assert_eq!(balance.transparent_balance, sent_t_value);
        assert_eq!(notes["utxos"].members().count(), 1);
    }
}

mod fast {
    use zcash_address::unified::Encoding;
    use zcash_client_backend::{PoolType, ShieldedProtocol};
    use zcash_primitives::transaction::components::amount::NonNegativeAmount;
    use zingo_testutils::lightclient::from_inputs;
    use zingolib::wallet::WalletBase;

    use super::*;
    #[tokio::test]
    async fn utxos_are_not_prematurely_confirmed() {
        let (regtest_manager, _cph, faucet, recipient) =
            scenarios::faucet_recipient_default().await;
        from_inputs::quick_send(
            &faucet,
            vec![(
                &get_base_address_macro!(recipient, "transparent"),
                100_000,
                None,
            )],
        )
        .await
        .unwrap();
        increase_height_and_wait_for_client(&regtest_manager, &recipient, 1)
            .await
            .unwrap();
        let preshield_utxos = dbg!(recipient.wallet.get_utxos().await);
        recipient.quick_shield().await.unwrap();
        let postshield_utxos = dbg!(recipient.wallet.get_utxos().await);
        assert_eq!(preshield_utxos[0].address, postshield_utxos[0].address);
        assert_eq!(
            preshield_utxos[0].output_index,
            postshield_utxos[0].output_index
        );
        assert_eq!(preshield_utxos[0].value, postshield_utxos[0].value);
        assert_eq!(preshield_utxos[0].script, postshield_utxos[0].script);
        assert!(preshield_utxos[0].pending_spent.is_none());
        assert!(postshield_utxos[0].pending_spent.is_some());
    }

    // TODO: zip317 - check reorg buffer offset is still accounted for in  zip317 sends, fix or delete this test
    // #[tokio::test]
    // async fn send_without_reorg_buffer_blocks_gives_correct_error() {
    //     let (_regtest_manager, _cph, faucet, mut recipient) =
    //         scenarios::faucet_recipient_default().await;
    //     recipient
    //         .wallet
    //         .transaction_context
    //         .config
    //         .reorg_buffer_offset = 4;
    //     println!(
    //         "{}",
    //         serde_json::to_string_pretty(&recipient.do_balance().await).unwrap()
    //     );
    //     assert_eq!(
    //     from_inputs::quick_send(&recipient, vec![(&get_base_address_macro!(faucet, "unified"), 100_000, None)])
    //         .await
    //         .unwrap_err(),
    //     "The reorg buffer offset has been set to 4 but there are only 1 blocks in the wallet. Please sync at least 4 more blocks before trying again"
    // );
    // }

    #[tokio::test]
    async fn load_and_parse_different_wallet_versions() {
        let regtest_network = RegtestNetwork::all_upgrades_active();
        let (_sap_wallet, _sap_path, sap_dir) =
            zingo_testutils::get_wallet_nym("sap_only").unwrap();
        let (_loaded_wallet, _) =
            zingo_testutils::load_wallet(sap_dir, ChainType::Regtest(regtest_network)).await;
    }

    #[tokio::test]
    async fn list_transactions_include_foreign() {
        let wallet_nym = format!(
            "{}/tests/data/wallets/missing_data_test/zingo-wallet.dat",
            get_cargo_manifest_dir().to_string_lossy()
        );
        let wallet_path = Path::new(&wallet_nym);
        let wallet_dir = wallet_path.parent().unwrap();
        let (wallet, config) =
            zingo_testutils::load_wallet(wallet_dir.to_path_buf(), ChainType::Mainnet).await;
        let client = LightClient::create_from_wallet_async(wallet, config)
            .await
            .unwrap();
        let transactions = client.do_list_transactions().await[0].clone();
        //env_logger::init();
        let expected_consumer_ui_note = r#"{
  "amount": 100000,
  "memo": "Enviado desde YWallet, Enviado desde YWallet",
  "block_height": 2060028,
  "pending": false,
  "datetime": 1682127442,
  "position": 0,
  "txid": "d93fbb42a101ac148b4e610eea1fe519c0131b17d49af53f29b5e35a778145cb",
  "zec_price": null,
  "address": "u1n5zgv8c9px4hfmq7cr9f9t0av6q9nj5dwca9w0z9jxegut65gxs2y4qnx7ppng6k2hyt0asyycqrywalzyasxu2302xt4spfqnkh25nevr3h9exc3clh9tfpr5hyhc9dwee50l0cxm7ajun5xs9ycqhlw8rd39jql8z5zlv9hw4q8azcgpv04dez5547geuvyh8pfzezpw52cg2qknm"
}"#;
        assert_eq!(
            expected_consumer_ui_note,
            json::stringify_pretty(transactions, 2)
        );
    }

    #[tokio::test]
    async fn zcashd_sapling_commitment_tree() {
        //  TODO:  Make this test assert something, what is this a test of?
        //  TODO:  Add doc-comment explaining what constraints this test
        //  enforces
        let (regtest_manager, _cph, _faucet) = scenarios::faucet_default().await;
        let trees = regtest_manager
            .get_cli_handle()
            .args(["z_gettreestate", "1"])
            .output()
            .expect("Couldn't get the trees.");
        let trees = json::parse(&String::from_utf8_lossy(&trees.stdout));
        let pretty_trees = json::stringify_pretty(trees.unwrap(), 4);
        println!("{}", pretty_trees);
    }

    #[tokio::test]
    async fn actual_empty_zcashd_sapling_commitment_tree() {
        // Expectations:
        let sprout_commitments_finalroot =
            "59d2cde5e65c1414c32ba54f0fe4bdb3d67618125286e6a191317917c812c6d7";
        let sapling_commitments_finalroot =
            "3e49b5f954aa9d3545bc6c37744661eea48d7c34e3000d82b7f0010c30f4c2fb";
        let orchard_commitments_finalroot =
            "ae2935f1dfd8a24aed7c70df7de3a668eb7a49b1319880dde2bbd9031ae5d82f";
        let finalstates = "000000";
        // Setup
        let (regtest_manager, _cph, _client) = scenarios::unfunded_client_default().await;
        // Execution:
        let trees = regtest_manager
            .get_cli_handle()
            .args(["z_gettreestate", "1"])
            .output()
            .expect("Couldn't get the trees.");
        let trees = json::parse(&String::from_utf8_lossy(&trees.stdout));
        // Assertions:
        assert_eq!(
            sprout_commitments_finalroot,
            trees.as_ref().unwrap()["sprout"]["commitments"]["finalRoot"]
        );
        assert_eq!(
            sapling_commitments_finalroot,
            trees.as_ref().unwrap()["sapling"]["commitments"]["finalRoot"]
        );
        assert_eq!(
            orchard_commitments_finalroot,
            trees.as_ref().unwrap()["orchard"]["commitments"]["finalRoot"]
        );
        assert_eq!(
            finalstates,
            trees.as_ref().unwrap()["sprout"]["commitments"]["finalState"]
        );
        assert_eq!(
            finalstates,
            trees.as_ref().unwrap()["sapling"]["commitments"]["finalState"]
        );
        assert_eq!(
            finalstates,
            trees.as_ref().unwrap()["orchard"]["commitments"]["finalState"]
        );
        //dbg!(std::process::Command::new("grpcurl").args(["-plaintext", "127.0.0.1:9067"]));
    }

    #[tokio::test]
    async fn unspent_notes_are_not_saved() {
        let regtest_network = RegtestNetwork::all_upgrades_active();
        let (regtest_manager, _cph, faucet, recipient) = scenarios::faucet_recipient(
            PoolType::Shielded(ShieldedProtocol::Sapling),
            regtest_network,
        )
        .await;
        zingo_testutils::increase_height_and_wait_for_client(&regtest_manager, &faucet, 1)
            .await
            .unwrap();

        check_client_balances!(faucet, o: 0 s: 2_500_000_000u64 t: 0u64);
        from_inputs::quick_send(
            &faucet,
            vec![(
                get_base_address_macro!(recipient, "unified").as_str(),
                5_000,
                Some("this note never makes it to the wallet! or chain"),
            )],
        )
        .await
        .unwrap();

        assert_eq!(
            faucet.do_list_notes(true).await["unspent_orchard_notes"].len(),
            1
        );
        // Create a new client using the faucet's wallet

        // Create zingo config
        let mut wallet_location = regtest_manager.zingo_datadir;
        wallet_location.pop();
        wallet_location.push("zingo_client_1");
        let zingo_config = ZingoConfig::build(zingoconfig::ChainType::Regtest(regtest_network))
            .set_wallet_dir(wallet_location.clone())
            .create();
        wallet_location.push("zingo-wallet.dat");
        let read_buffer = File::open(wallet_location.clone()).unwrap();

        // Create wallet from faucet zingo-wallet.dat
        let faucet_wallet =
            zingolib::wallet::LightWallet::read_internal(read_buffer, &zingo_config)
                .await
                .unwrap();

        // Create client based on config and wallet of faucet
        let faucet_copy =
            LightClient::create_from_wallet_async(faucet_wallet, zingo_config.clone())
                .await
                .unwrap();
        assert_eq!(
            &faucet_copy.do_seed_phrase().await.unwrap(),
            &faucet.do_seed_phrase().await.unwrap()
        ); // Sanity check identity
        assert_eq!(
            faucet.do_list_notes(true).await["unspent_orchard_notes"].len(),
            1
        );
        assert_eq!(
            faucet_copy.do_list_notes(true).await["unspent_orchard_notes"].len(),
            0
        );
        let mut faucet_transactions = faucet.do_list_transactions().await;
        faucet_transactions.pop();
        faucet_transactions.pop();
        let mut faucet_copy_transactions = faucet_copy.do_list_transactions().await;
        faucet_copy_transactions.pop();
        assert_eq!(faucet_transactions, faucet_copy_transactions);
    }

    #[tokio::test]
    async fn diversified_addresses_receive_funds_in_best_pool() {
        let (regtest_manager, _cph, faucet, recipient) =
            scenarios::faucet_recipient_default().await;
        for code in ["o", "zo", "z"] {
            recipient.do_new_address(code).await.unwrap();
        }
        let addresses = recipient.do_addresses().await;
        let address_5000_nonememo_tuples = addresses
            .members()
            .map(|ua| (ua["address"].as_str().unwrap(), 5_000, None))
            .collect::<Vec<(&str, u64, Option<&str>)>>();
        from_inputs::quick_send(&faucet, address_5000_nonememo_tuples)
            .await
            .unwrap();
        zingo_testutils::increase_height_and_wait_for_client(&regtest_manager, &recipient, 1)
            .await
            .unwrap();
        let balance_b = recipient.do_balance().await;
        assert_eq!(
            balance_b,
            PoolBalances {
                sapling_balance: Some(5000),
                verified_sapling_balance: Some(5000),
                spendable_sapling_balance: Some(5000),
                unverified_sapling_balance: Some(0),
                orchard_balance: Some(15000),
                verified_orchard_balance: Some(15000),
                spendable_orchard_balance: Some(15000),
                unverified_orchard_balance: Some(0),
                transparent_balance: Some(0)
            }
        );
        // Unneeded, but more explicit than having _cph be an
        // unused variable
    }

    #[tokio::test]
    async fn diversification_deterministic_and_coherent() {
        let (_regtest_manager, _cph, mut client_builder, regtest_network) =
            scenarios::custom_clients_default().await;
        let seed_phrase = zcash_primitives::zip339::Mnemonic::from_entropy([1; 32])
            .unwrap()
            .to_string();
        let recipient1 = client_builder
            .build_client(seed_phrase, 0, false, regtest_network)
            .await;
        let base_transparent_receiver = "tmS9nbexug7uT8x1cMTLP1ABEyKXpMjR5F1";
        assert_eq!(
            &get_base_address_macro!(recipient1, "transparent"),
            &base_transparent_receiver
        );
        let base_sapling_receiver = "\
        zregtestsapling1lhjvuj4s3ghhccnjaefdzuwp3h3mfluz6tm8h0dsq2ym3f77zsv0wrrszpmaqlezm3kt6ajdvlw";
        assert_eq!(
            &get_base_address_macro!(recipient1, "sapling"),
            &base_sapling_receiver
        );
        // Verify that the provided seed generates the expected uregtest1qtqr46..  unified address (UA)
        let base_unified_address = "\
        uregtest1qtqr46fwkhmdn336uuyvvxyrv0l7trgc0z9clpryx6vtladnpyt4wvq99p59f4rcyuvpmmd0hm4k5vv6j8\
        edj6n8ltk45sdkptlk7rtzlm4uup4laq8ka8vtxzqemj3yhk6hqhuypupzryhv66w65lah9ms03xa8nref7gux2zzhj\
        nfanxnnrnwscmz6szv2ghrurhu3jsqdx25y2yh";
        assert_eq!(
            &get_base_address_macro!(recipient1, "unified"),
            &base_unified_address
        );

        //Verify that 1 increment of diversification with a tz receiver set produces uregtest1m8un60u... UA
        let new_address = recipient1.do_new_address("tzo").await.unwrap();
        let ua_index_1 = recipient1.do_addresses().await[1].clone();
        let ua_address_index_1 = ua_index_1["address"].clone().to_string();
        assert_eq!(&new_address[0].to_string(), &ua_address_index_1);
        let sapling_index_1 = ua_index_1["receivers"]["sapling"].clone().to_string();
        let transparent_index_1 = ua_index_1["receivers"]["transparent"].clone().to_string();
        let ua_address_index_1_match = ua_address_index_1
            == "\
            uregtest1yhu9ke9hung002w5vcez7y6fe7sgqe4rnc3l2tqyz3yqctmtays6peukkhj2lx45urq666h4dpduz0\
            rjzlmky7cuayj285d003futaljg355tz94l6xnklk5kgthe2x942s3qkxedypsadla56fjx4e5nca9672jmxekj\
            pp94ahz0ax963r2v9wwxfzadnzt3fgwa8pytdhcy4l6z0h";
        let sapling_index_1_match = sapling_index_1
        == "zregtestsapling14wl6gy5h2tg528znyrqayfh2sekntk3lvmwsw68wjz2g205t62sv5xeyzvfk4hlxdwd9gh4ws9n";
        let transparent_index_1_match =
            transparent_index_1 == "tmQuMoTTjU3GFfTjrhPiBYihbTVfYmPk5Gr";

        //  Show orchard diversification is working (regardless of other diversifiers, both previous and other-pool).
        let new_orchard_only_address = recipient1.do_new_address("o").await.unwrap();
        let ua_address_index_2 = new_orchard_only_address[0].to_string();
        let ua_2_orchard_match = ua_address_index_2 ==  "\
        uregtest1yyw480060mdzvnfpfayfhackhgh0jjsuq5lfjf9u68hulmn9efdalmz583xlq6pt8lmyylky6p2usx57lfv7tqu9j0tqqs8asq25p49n";
        assert!(
            ua_address_index_1_match && sapling_index_1_match && transparent_index_1_match,
            "\n\
            ua_1, match: {} Observed:\n\
            {}\n\n\
            sapling_1, match: {} Observed:\n\
            {}\n\n\
            transparent_1, match: {} Observed:\n\
            {}\n\n\
            ua_address_index_2, match: {} Observed:\n\
            {}\n
        ",
            ua_address_index_1_match,
            ua_address_index_1,
            sapling_index_1_match,
            sapling_index_1,
            transparent_index_1_match,
            transparent_index_1,
            ua_2_orchard_match,
            ua_address_index_2
        );
    }

    #[tokio::test]
    async fn ensure_taddrs_from_old_seeds_work() {
        let (_regtest_manager, _cph, mut client_builder, regtest_network) =
            scenarios::custom_clients_default().await;
        // The first taddr generated on commit 9e71a14eb424631372fd08503b1bd83ea763c7fb
        let transparent_address = "tmFLszfkjgim4zoUMAXpuohnFBAKy99rr2i";

        let client_b = client_builder
            .build_client(HOSPITAL_MUSEUM_SEED.to_string(), 0, false, regtest_network)
            .await;

        assert_eq!(
            get_base_address_macro!(client_b, "transparent"),
            transparent_address
        );
    }

    #[tokio::test]
    async fn reload_wallet_from_buffer() {
        // We test that the LightWallet can be read from v28 .dat file
        // A testnet wallet initiated with
        // --seed "chimney better bulb horror rebuild whisper improve intact letter giraffe brave rib appear bulk aim burst snap salt hill sad merge tennis phrase raise"
        // --birthday 0
        // --nosync
        // with 3 addresses containing all receivers.
        let data = include_bytes!("zingo-wallet-v28.dat");

        let config = zingoconfig::ZingoConfig::build(ChainType::Testnet).create();
        let mid_wallet = LightWallet::read_internal(&data[..], &config)
            .await
            .map_err(|e| format!("Cannot deserialize LightWallet version 28 file: {}", e))
            .unwrap();

        let mid_client = LightClient::create_from_wallet_async(mid_wallet, config.clone())
            .await
            .unwrap();
        let mid_buffer = mid_client.export_save_buffer_async().await.unwrap();
        let wallet = LightWallet::read_internal(&mid_buffer[..], &config)
            .await
            .map_err(|e| format!("Cannot deserialize rebuffered LightWallet: {}", e))
            .unwrap();
        let expected_mnemonic = (
            Mnemonic::from_phrase(CHIMNEY_BETTER_SEED.to_string()).unwrap(),
            0,
        );
        assert_eq!(wallet.mnemonic(), Some(&expected_mnemonic));

        let expected_wc =
            WalletCapability::new_from_phrase(&config, &expected_mnemonic.0, expected_mnemonic.1)
                .unwrap();
        let wc = wallet.wallet_capability();

        let Capability::Spend(orchard_sk) = &wc.orchard else {
            panic!("Expected Orchard Spending Key");
        };
        assert_eq!(
            orchard_sk.to_bytes(),
            orchard::keys::SpendingKey::try_from(&expected_wc)
                .unwrap()
                .to_bytes()
        );

        let Capability::Spend(sapling_sk) = &wc.sapling else {
            panic!("Expected Sapling Spending Key");
        };
        assert_eq!(
            sapling_sk,
            &zcash_client_backend::keys::sapling::ExtendedSpendingKey::try_from(&expected_wc)
                .unwrap()
        );

        let Capability::Spend(transparent_sk) = &wc.transparent else {
            panic!("Expected transparent extended private key");
        };
        assert_eq!(
            transparent_sk,
            &ExtendedPrivKey::try_from(&expected_wc).unwrap()
        );

        assert_eq!(wc.addresses().len(), 3);
        for addr in wc.addresses().iter() {
            assert!(addr.orchard().is_some());
            assert!(addr.sapling().is_some());
            assert!(addr.transparent().is_some());
        }

        let ufvk = wc.ufvk().unwrap();
        let ufvk_string = ufvk.encode(&config.chain.network_type());
        let ufvk_base = WalletBase::Ufvk(ufvk_string.clone());
        let view_wallet =
            LightWallet::new(config.clone(), ufvk_base, wallet.get_birthday().await).unwrap();
        let v_wc = view_wallet.wallet_capability();
        let vv = v_wc.ufvk().unwrap();
        let vv_string = vv.encode(&config.chain.network_type());
        assert_eq!(ufvk_string, vv_string);

        let client = LightClient::create_from_wallet_async(wallet, config)
            .await
            .unwrap();
        let balance = client.do_balance().await;
        assert_eq!(balance.orchard_balance, Some(10342837));
    }

    #[tokio::test]
    async fn sync_all_epochs_from_sapling() {
        let regtest_network = RegtestNetwork::new(1, 1, 3, 5, 7, 9);
        let (regtest_manager, _cph, lightclient) =
            scenarios::unfunded_client(regtest_network).await;
        increase_height_and_wait_for_client(&regtest_manager, &lightclient, 12)
            .await
            .unwrap();
    }

    #[tokio::test]
    async fn mine_to_orchard() {
        let regtest_network = RegtestNetwork::all_upgrades_active();
        let (regtest_manager, _cph, faucet) = scenarios::faucet(
            PoolType::Shielded(ShieldedProtocol::Orchard),
            regtest_network,
        )
        .await;
        check_client_balances!(faucet, o: 1_875_000_000 s: 0 t: 0);
        increase_height_and_wait_for_client(&regtest_manager, &faucet, 1)
            .await
            .unwrap();
        check_client_balances!(faucet, o: 2_500_000_000u64 s: 0 t: 0);
    }

    #[tokio::test]
    async fn mine_to_sapling() {
        let regtest_network = RegtestNetwork::all_upgrades_active();
        let (regtest_manager, _cph, faucet) = scenarios::faucet(
            PoolType::Shielded(ShieldedProtocol::Sapling),
            regtest_network,
        )
        .await;
        check_client_balances!(faucet, o: 0 s: 1_875_000_000 t: 0);
        increase_height_and_wait_for_client(&regtest_manager, &faucet, 1)
            .await
            .unwrap();
        check_client_balances!(faucet, o: 0 s: 2_500_000_000u64 t: 0);
    }

    #[tokio::test]
    async fn mine_to_transparent() {
        let regtest_network = RegtestNetwork::all_upgrades_active();
        let (regtest_manager, _cph, faucet, _recipient) =
            scenarios::faucet_recipient(PoolType::Transparent, regtest_network).await;
        check_client_balances!(faucet, o: 0 s: 0 t: 1_875_000_000);
        increase_height_and_wait_for_client(&regtest_manager, &faucet, 1)
            .await
            .unwrap();
        check_client_balances!(faucet, o: 0 s: 0 t: 2_500_000_000u64);
    }

    // test fails to exit when syncing pre-sapling
    // possible issue with dropping child process handler?
    #[ignore]
    #[tokio::test]
    async fn sync_all_epochs() {
        let regtest_network = RegtestNetwork::new(1, 3, 5, 7, 9, 11);
        let (regtest_manager, _cph, lightclient) =
            scenarios::unfunded_client(regtest_network).await;
        increase_height_and_wait_for_client(&regtest_manager, &lightclient, 12)
            .await
            .unwrap();
    }

    // test fails with error message: "66: tx unpaid action limit exceeded"
    #[ignore]
    #[tokio::test]
    async fn mine_to_transparent_and_shield() {
        let regtest_network = RegtestNetwork::all_upgrades_active();
        let (regtest_manager, _cph, faucet, _recipient) =
            scenarios::faucet_recipient(PoolType::Transparent, regtest_network).await;
        increase_height_and_wait_for_client(&regtest_manager, &faucet, 100)
            .await
            .unwrap();
        faucet.quick_shield().await.unwrap();
    }
    #[tokio::test]
    async fn mine_to_transparent_and_propose_shielding() {
        let regtest_network = RegtestNetwork::all_upgrades_active();
        let (regtest_manager, _cph, faucet, _recipient) =
            scenarios::faucet_recipient(PoolType::Transparent, regtest_network).await;
        increase_height_and_wait_for_client(&regtest_manager, &faucet, 1)
            .await
            .unwrap();
        let proposal = faucet.propose_shield().await.unwrap();
        let only_step = proposal.steps().first();

        // Orchard action and dummy, plus 4 transparent inputs
        let expected_fee = 30_000;

        assert_eq!(proposal.steps().len(), 1);
        assert_eq!(only_step.transparent_inputs().len(), 4);
        assert_eq!(
            only_step.balance().fee_required(),
            NonNegativeAmount::const_from_u64(expected_fee)
        );
        // Only one change item. I guess change could be split between pools?
        assert_eq!(only_step.balance().proposed_change().len(), 1);
        assert_eq!(
            only_step
                .balance()
                .proposed_change()
                .first()
                .unwrap()
                .value(),
            NonNegativeAmount::const_from_u64(
                (zingo_testvectors::block_rewards::CANOPY * 4) - expected_fee
            )
        )
    }
}
mod slow {
    use orchard::note_encryption::OrchardDomain;
    use zcash_client_backend::{PoolType, ShieldedProtocol};
    use zcash_primitives::{consensus::NetworkConstants, transaction::fees::zip317::MARGINAL_FEE};
    use zingo_testutils::lightclient::{from_inputs, get_fees_paid_by_client};
    use zingolib::{
        lightclient::{propose::ProposeSendError, send::send_with_proposal::QuickSendError},
        wallet::tx_map_and_maybe_trees::TxMapAndMaybeTreesTraitError,
    };

    use super::*;

    #[tokio::test]
    async fn zero_value_receipts() {
        let (regtest_manager, _cph, faucet, recipient, _txid) =
            scenarios::faucet_funded_recipient_default(100_000).await;

        let sent_value = 0;
        let _sent_transaction_id = from_inputs::quick_send(
            &faucet,
            vec![(
                &get_base_address_macro!(recipient, "unified"),
                sent_value,
                None,
            )],
        )
        .await
        .unwrap();

        zingo_testutils::increase_height_and_wait_for_client(&regtest_manager, &recipient, 5)
            .await
            .unwrap();
        let _sent_transaction_id = from_inputs::quick_send(
            &recipient,
            vec![(&get_base_address_macro!(faucet, "unified"), 1000, None)],
        )
        .await
        .unwrap();
        zingo_testutils::increase_height_and_wait_for_client(&regtest_manager, &recipient, 5)
            .await
            .unwrap();

        println!("{}", recipient.do_list_transactions().await.pretty(4));
        println!(
            "{}",
            serde_json::to_string_pretty(&recipient.do_balance().await).unwrap()
        );
        println!(
            "{}",
            JsonValue::from(recipient.list_value_transfers().await).pretty(4)
        );
    }
    #[tokio::test]
    async fn zero_value_change() {
        // 2. Send an incoming transaction to fill the wallet
        let value = 100_000;
        let (regtest_manager, _cph, faucet, recipient, _txid) =
            scenarios::faucet_funded_recipient_default(value).await;

        let sent_value = value - u64::from(MINIMUM_FEE);
        let sent_transaction_id = from_inputs::quick_send(
            &recipient,
            vec![(
                &get_base_address_macro!(faucet, "unified"),
                sent_value,
                None,
            )],
        )
        .await
        .unwrap()
        .first()
        .to_string();

        zingo_testutils::increase_height_and_wait_for_client(&regtest_manager, &recipient, 5)
            .await
            .unwrap();

        let notes = recipient.do_list_notes(true).await;
        assert_eq!(notes["unspent_sapling_notes"].len(), 0);
        assert_eq!(notes["pending_sapling_notes"].len(), 0);
        assert_eq!(notes["unspent_orchard_notes"].len(), 1);
        assert_eq!(notes["pending_orchard_notes"].len(), 0);
        assert_eq!(notes["utxos"].len(), 0);
        assert_eq!(notes["pending_utxos"].len(), 0);

        assert_eq!(notes["spent_sapling_notes"].len(), 0);
        assert_eq!(notes["spent_orchard_notes"].len(), 1);
        assert_eq!(notes["spent_utxos"].len(), 0);
        // We should still have a change note even of zero value, as we send
        // ourself a wallet-readable memo
        assert_eq!(notes["unspent_orchard_notes"][0]["value"], 0);
        assert_eq!(
            notes["spent_orchard_notes"][0]["spent"],
            sent_transaction_id
        );

        check_client_balances!(recipient, o: 0 s: 0 t: 0);
    }
    #[tokio::test]
    async fn witness_clearing() {
        let (regtest_manager, _cph, faucet, recipient, txid) =
            scenarios::faucet_funded_recipient_default(100_000).await;
        let txid = utils::conversion::txid_from_hex_encoded_str(&txid).unwrap();

        // 3. Send z-to-z transaction to external z address with a memo
        let sent_value = 2000;
        let outgoing_memo = "Outgoing Memo";

        let faucet_ua = get_base_address_macro!(faucet, "unified");

        let _sent_transaction_id = from_inputs::quick_send(
            &recipient,
            vec![(&faucet_ua, sent_value, Some(outgoing_memo))],
        )
        .await
        .unwrap();

        for txid_known in recipient
            .wallet
            .transactions()
            .read()
            .await
            .transaction_records_by_id
            .keys()
        {
            dbg!(txid_known);
        }

        // transaction is not yet mined, so witnesses should still be there
        let position = recipient
            .wallet
            .transactions()
            .read()
            .await
            .transaction_records_by_id
            .get(&txid)
            .unwrap()
            .orchard_notes
            .first()
            .unwrap()
            .witnessed_position
            .unwrap();
        assert!(recipient
            .wallet
            .transaction_context
            .transaction_metadata_set
            .read()
            .await
            .witness_trees()
            .unwrap()
            .witness_tree_orchard
            .marked_positions()
            .unwrap()
            .contains(&position));

        // 4. Mine the sent transaction
        zingo_testutils::increase_height_and_wait_for_client(&regtest_manager, &recipient, 1)
            .await
            .unwrap();

        // transaction is now mined, but witnesses should still be there because not 100 blocks yet (i.e., could get reorged)
        let position = recipient
            .wallet
            .transactions()
            .read()
            .await
            .transaction_records_by_id
            .get(&txid)
            .unwrap()
            .orchard_notes
            .first()
            .unwrap()
            .witnessed_position
            .unwrap();
        assert!(recipient
            .wallet
            .transaction_context
            .transaction_metadata_set
            .read()
            .await
            .witness_trees()
            .unwrap()
            .witness_tree_orchard
            .marked_positions()
            .unwrap()
            .contains(&position));
        dbg!(
            &recipient
                .wallet
                .transaction_context
                .transaction_metadata_set
                .read()
                .await
                .witness_trees()
                .unwrap()
                .witness_tree_orchard
        );

        // 5. Mine 50 blocks, witness should still be there
        zingo_testutils::increase_height_and_wait_for_client(&regtest_manager, &recipient, 50)
            .await
            .unwrap();
        let position = recipient
            .wallet
            .transactions()
            .read()
            .await
            .transaction_records_by_id
            .get(&txid)
            .unwrap()
            .orchard_notes
            .first()
            .unwrap()
            .witnessed_position
            .unwrap();
        assert!(recipient
            .wallet
            .transaction_context
            .transaction_metadata_set
            .read()
            .await
            .witness_trees()
            .unwrap()
            .witness_tree_orchard
            .marked_positions()
            .unwrap()
            .contains(&position));

        // 5. Mine 100 blocks, witness should now disappear
        zingo_testutils::increase_height_and_wait_for_client(&regtest_manager, &recipient, 50)
            .await
            .unwrap();
        let position = recipient
            .wallet
            .transactions()
            .read()
            .await
            .transaction_records_by_id
            .get(&txid)
            .unwrap()
            .orchard_notes
            .first()
            .unwrap()
            .witnessed_position
            .unwrap();
        //Note: This is a negative assertion. Notice the "!"
        dbg!(
            &recipient
                .wallet
                .transaction_context
                .transaction_metadata_set
                .read()
                .await
                .witness_trees()
                .unwrap()
                .witness_tree_orchard
        );
        assert!(!recipient
            .wallet
            .transaction_context
            .transaction_metadata_set
            .read()
            .await
            .witness_trees()
            .unwrap()
            .witness_tree_orchard
            .marked_positions()
            .unwrap()
            .contains(&position));
    }
    #[tokio::test]
    async fn verify_old_wallet_uses_server_height_in_send() {
        // An earlier version of zingolib used the _wallet's_ 'height' when
        // constructing transactions.  This worked well enough when the
        // client completed sync prior to sending, but when we introduced
        // interrupting send, it made it immediately obvious that this was
        // the wrong height to use!  The correct height is the
        // "mempool height" which is the server_height + 1
        let (regtest_manager, _cph, faucet, recipient) =
            scenarios::faucet_recipient_default().await;
        // Ensure that the client has confirmed spendable funds
        zingo_testutils::increase_height_and_wait_for_client(&regtest_manager, &faucet, 5)
            .await
            .unwrap();

        // Without sync push server forward 2 blocks
        zingo_testutils::increase_server_height(&regtest_manager, 2).await;
        let client_wallet_height = faucet.do_wallet_last_scanned_height().await;

        // Verify that wallet is still back at 6.
        assert_eq!(client_wallet_height.as_fixed_point_u64(0).unwrap(), 8);

        // Interrupt generating send
        from_inputs::quick_send(
            &faucet,
            vec![(
                &get_base_address_macro!(recipient, "unified"),
                10_000,
                Some("Interrupting sync!!"),
            )],
        )
        .await
        .unwrap();
    }
    #[tokio::test]
    async fn test_scanning_in_watch_only_mode() {
        // # Scenario:
        // 3. reset wallet
        // 4. for every combination of FVKs
        //     4.1. init a wallet with UFVK
        //     4.2. check that the wallet is empty
        //     4.3. rescan
        //     4.4. check that notes and utxos were detected by the wallet
        //
        // # Current watch-only mode limitations:
        // - wallet will not detect funds on all transparent addresses
        //   see: https://github.com/zingolabs/zingolib/issues/245
        // - wallet will not detect funds on internal addresses
        //   see: https://github.com/zingolabs/zingolib/issues/246

        let (regtest_manager, _cph, mut client_builder, regtest_network) =
            scenarios::custom_clients_default().await;
        let faucet = client_builder.build_faucet(false, regtest_network).await;
        let original_recipient = client_builder
            .build_client(HOSPITAL_MUSEUM_SEED.to_string(), 0, false, regtest_network)
            .await;
        let zingo_config = zingoconfig::load_clientconfig(
            client_builder.server_id,
            Some(client_builder.zingo_datadir),
            ChainType::Regtest(regtest_network),
            true,
        )
        .unwrap();

        let (recipient_taddr, recipient_sapling, recipient_unified) = (
            get_base_address_macro!(original_recipient, "transparent"),
            get_base_address_macro!(original_recipient, "sapling"),
            get_base_address_macro!(original_recipient, "unified"),
        );
        let addr_amount_memos = vec![
            (recipient_taddr.as_str(), 1_000u64, None),
            (recipient_sapling.as_str(), 2_000u64, None),
            (recipient_unified.as_str(), 3_000u64, None),
        ];
        // 1. fill wallet with a coinbase transaction by syncing faucet with 1-block increase
        zingo_testutils::increase_height_and_wait_for_client(&regtest_manager, &faucet, 1)
            .await
            .unwrap();
        // 2. send a transaction containing all types of outputs
        from_inputs::quick_send(&faucet, addr_amount_memos)
            .await
            .unwrap();
        zingo_testutils::increase_height_and_wait_for_client(
            &regtest_manager,
            &original_recipient,
            1,
        )
        .await
        .unwrap();
        let original_recipient_balance = original_recipient.do_balance().await;
        let sent_t_value = original_recipient_balance.transparent_balance.unwrap();
        let sent_s_value = original_recipient_balance.sapling_balance.unwrap();
        let sent_o_value = original_recipient_balance.orchard_balance.unwrap();
        assert_eq!(sent_t_value, 1000u64);
        assert_eq!(sent_s_value, 2000u64);
        assert_eq!(sent_o_value, 3000u64);

        // check that do_rescan works
        original_recipient.do_rescan().await.unwrap();
        check_client_balances!(original_recipient, o: sent_o_value s: sent_s_value t: sent_t_value);

        // Extract viewing keys
        let wallet_capability = original_recipient.wallet.wallet_capability().clone();
        let [o_fvk, s_fvk, t_fvk] =
            zingo_testutils::build_fvks_from_wallet_capability(&wallet_capability);
        let fvks_sets = [
            vec![&o_fvk],
            vec![&s_fvk],
            vec![&o_fvk, &s_fvk],
            vec![&o_fvk, &t_fvk],
            vec![&s_fvk, &t_fvk],
            vec![&o_fvk, &s_fvk, &t_fvk],
        ];
        for fvks in fvks_sets.iter() {
            log::info!("testing UFVK containing:");
            log::info!("    orchard fvk: {}", fvks.contains(&&o_fvk));
            log::info!("    sapling fvk: {}", fvks.contains(&&s_fvk));
            log::info!("    transparent fvk: {}", fvks.contains(&&t_fvk));

            let watch_client = build_fvk_client(fvks, &zingo_config).await;
            let watch_wc = watch_client.wallet.wallet_capability();
            // assert empty wallet before rescan
            let balance = watch_client.do_balance().await;
            check_expected_balance_with_fvks(fvks, balance, 0, 0, 0);
            watch_client.do_rescan().await.unwrap();
            let balance = watch_client.do_balance().await;
            let notes = watch_client.do_list_notes(true).await;

            check_view_capability_bounds(
                &balance,
                &watch_wc,
                fvks,
                &o_fvk,
                &s_fvk,
                &t_fvk,
                Some(sent_o_value),
                Some(sent_s_value),
                Some(sent_t_value),
                &notes,
            );

            watch_client.do_rescan().await.unwrap();
            assert!(matches!(
                from_inputs::quick_send(
                    &watch_client,
                    vec![(zingo_testvectors::EXT_TADDR, 1000, None)]
                )
                .await,
                Err(QuickSendError::ProposeSend(ProposeSendError::Proposal(
                    zcash_client_backend::data_api::error::Error::DataSource(
                        TxMapAndMaybeTreesTraitError::NoSpendCapability
                    )
                )))
            ));
        }
    }
    #[tokio::test]
    async fn t_incoming_t_outgoing_disallowed() {
        let (regtest_manager, _cph, faucet, recipient) =
            scenarios::faucet_recipient_default().await;

        // 2. Get an incoming transaction to a t address
        let taddr = get_base_address_macro!(recipient, "transparent");
        let value = 100_000;

        from_inputs::quick_send(&faucet, vec![(taddr.as_str(), value, None)])
            .await
            .unwrap();

        zingo_testutils::increase_height_and_wait_for_client(&regtest_manager, &recipient, 1)
            .await
            .unwrap();
        recipient.do_sync(true).await.unwrap();

        // 3. Test the list
        let list = recipient.do_list_transactions().await;
        assert_eq!(list[0]["block_height"].as_u64().unwrap(), 4);
        assert_eq!(list[0]["address"], taddr);
        assert_eq!(list[0]["amount"].as_u64().unwrap(), value);

        // 4. We can't spend the funds, as they're transparent. We need to shield first
        let sent_value = 20_000;
        let sent_transaction_error = from_inputs::quick_send(
            &recipient,
            vec![(zingo_testvectors::EXT_TADDR, sent_value, None)],
        )
        .await
        .unwrap_err();
        assert!(matches!(
            sent_transaction_error,
            QuickSendError::ProposeSend(ProposeSendError::Proposal(
                zcash_client_backend::data_api::error::Error::InsufficientFunds {
                    available: _,
                    required: _
                }
            ))
        ));
    }

    #[tokio::test]
    async fn sends_to_self_handle_balance_properly() {
        let transparent_funding = 100_000;
        let (ref regtest_manager, _cph, faucet, ref recipient) =
            scenarios::faucet_recipient_default().await;
        from_inputs::quick_send(
            &faucet,
            vec![(
                &get_base_address_macro!(recipient, "transparent"),
                transparent_funding,
                None,
            )],
        )
        .await
        .unwrap();
        zingo_testutils::increase_height_and_wait_for_client(regtest_manager, recipient, 1)
            .await
            .unwrap();
        recipient.quick_shield().await.unwrap();
        zingo_testutils::increase_height_and_wait_for_client(regtest_manager, recipient, 1)
            .await
            .unwrap();
        println!(
            "{}",
            serde_json::to_string_pretty(&recipient.do_balance().await).unwrap()
        );
        println!("{}", recipient.do_list_transactions().await.pretty(2));
        println!(
            "{}",
            JsonValue::from(
                recipient
                    .list_value_transfers()
                    .await
                    .into_iter()
                    .map(JsonValue::from)
                    .collect::<Vec<_>>()
            )
            .pretty(2)
        );
        recipient.do_rescan().await.unwrap();
        println!(
            "{}",
            serde_json::to_string_pretty(&recipient.do_balance().await).unwrap()
        );
        println!("{}", recipient.do_list_transactions().await.pretty(2));
        println!(
            "{}",
            JsonValue::from(
                recipient
                    .list_value_transfers()
                    .await
                    .into_iter()
                    .map(JsonValue::from)
                    .collect::<Vec<_>>()
            )
            .pretty(2)
        );
        // TODO: Add asserts!
    }
    #[tokio::test]
    async fn send_to_ua_saves_full_ua_in_wallet() {
        let (regtest_manager, _cph, faucet, recipient) =
            scenarios::faucet_recipient_default().await;
        //utils::increase_height_and_wait_for_client(&regtest_manager, &faucet, 5).await;
        let recipient_unified_address = get_base_address_macro!(recipient, "unified");
        let sent_value = 50_000;
        from_inputs::quick_send(
            &faucet,
            vec![(recipient_unified_address.as_str(), sent_value, None)],
        )
        .await
        .unwrap();
        zingo_testutils::increase_height_and_wait_for_client(&regtest_manager, &faucet, 1)
            .await
            .unwrap();
        let list = faucet.do_list_transactions().await;
        assert!(list.members().any(|transaction| {
            transaction.entries().any(|(key, value)| {
                if key == "outgoing_metadata" {
                    value[0]["address"] == recipient_unified_address
                } else {
                    false
                }
            })
        }));
        faucet.do_rescan().await.unwrap();
        let new_list = faucet.do_list_transactions().await;
        assert!(new_list.members().any(|transaction| {
            transaction.entries().any(|(key, value)| {
                if key == "outgoing_metadata" {
                    value[0]["address"] == recipient_unified_address
                } else {
                    false
                }
            })
        }));
        assert_eq!(
            list,
            new_list,
            "Pre-Rescan: {}\n\n\nPost-Rescan: {}\n\n\n",
            json::stringify_pretty(list.clone(), 4),
            json::stringify_pretty(new_list.clone(), 4)
        );
    }
    #[tokio::test]
    async fn send_to_transparent_and_sapling_maintain_balance() {
        let recipient_initial_funds = 100_000_000;
        let first_send_to_sapling = 20_000;
        let first_send_to_transparent = 20_000;
        let recipient_second_wave = 1_000_000;
        let second_send_to_transparent = 20_000;
        let second_send_to_sapling = 20_000;
        let third_send_to_transparent = 20_000;

        let (ref regtest_manager, _cph, faucet, recipient, _txid) =
            scenarios::faucet_funded_recipient_default(recipient_initial_funds).await;

        let expected_transactions = json::parse(
        r#"
        [
            {
                "block_height": 5,
                "pending": false,
                "datetime": 1694820763,
                "position": 0,
                "txid": "d5eaac5563f8bc1a0406588e05953977ad768d02f1cf8449e9d7d9cc8de3801c",
                "amount": 100000000,
                "zec_price": null,
                "address": "uregtest1wdukkmv5p5n824e8ytnc3m6m77v9vwwl7hcpj0wangf6z23f9x0fnaen625dxgn8cgp67vzw6swuar6uwp3nqywfvvkuqrhdjffxjfg644uthqazrtxhrgwac0a6ujzgwp8y9cwthjeayq8r0q6786yugzzyt9vevxn7peujlw8kp3vf6d8p4fvvpd8qd5p7xt2uagelmtf3vl6w3u8",
                "memo": null
            },
            {
                "block_height": 6,
                "pending": false,
                "datetime": 1718023286,
                "txid": "392da4b0abfc2b3938741301fc109ad2de7641a8054f2cda8c6fa33804b6385a",
                "zec_price": null,
                "amount": -40000,
                "outgoing_metadata": [
                    {
                        "address": "zregtestsapling1fmq2ufux3gm0v8qf7x585wj56le4wjfsqsj27zprjghntrerntggg507hxh2ydcdkn7sx8kya7p",
                        "value": 20000,
                        "memo": null
                    }
                ]
            },
            {
                "block_height": 7,
                "pending": true,
                "datetime": 1694825735,
                "txid": "55de92ebf5effc3ed67a289788ede88514a9d2c407af6154b00969325e2fdf00",
                "zec_price": null,
                "amount": -30000,
                "outgoing_metadata": [
                    {
                        "address": "tmBsTi2xWTjUdEXnuTceL7fecEQKeWaPDJd",
                        "value": 20000,
                        "memo": null
                    }
                ]
            }
        ]"#,
    ).unwrap();

        from_inputs::quick_send(
            &recipient,
            vec![(
                &get_base_address_macro!(faucet, "sapling"),
                first_send_to_sapling,
                None,
            )],
        )
        .await
        .unwrap();
        zingo_testutils::increase_height_and_wait_for_client(regtest_manager, &recipient, 1)
            .await
            .unwrap();
        from_inputs::quick_send(
            &recipient,
            vec![(
                &get_base_address_macro!(faucet, "transparent"),
                first_send_to_transparent,
                None,
            )],
        )
        .await
        .unwrap();

        let expected_funds = recipient_initial_funds
            - first_send_to_sapling
            - (4 * u64::from(MARGINAL_FEE))
            - first_send_to_transparent
            - (3 * u64::from(MARGINAL_FEE));
        assert_eq!(
            recipient
                .wallet
                .shielded_balance::<OrchardDomain>(None, &[])
                .await,
            Some(expected_funds)
        );
        assert_eq!(
            recipient
                .wallet
                .verified_balance::<OrchardDomain>(None)
                .await,
            Some(0)
        );

        let transactions = recipient.do_list_transactions().await;
        assert_eq!(
            transactions.members().len(),
            expected_transactions.members().len()
        );
        for (t1, t2) in transactions.members().zip(expected_transactions.members()) {
            assert!(
                check_transaction_equality(t1, t2),
                "\n\n\nobserved: {}\n\n\nexpected: {}\n\n\n",
                t1.pretty(4),
                t2.pretty(4)
            );
        }

        faucet.do_sync(false).await.unwrap();
        from_inputs::quick_send(
            &faucet,
            vec![(
                &get_base_address_macro!(recipient, "unified"),
                recipient_second_wave,
                Some("Second wave incoming"),
            )],
        )
        .await
        .unwrap();
        zingo_testutils::increase_height_and_wait_for_client(regtest_manager, &recipient, 1)
            .await
            .unwrap();
        from_inputs::quick_send(
            &recipient,
            vec![(
                &get_base_address_macro!(faucet, "transparent"),
                second_send_to_transparent,
                None,
            )],
        )
        .await
        .unwrap();
        from_inputs::quick_send(
            &recipient,
            vec![(
                &get_base_address_macro!(faucet, "sapling"),
                second_send_to_sapling,
                None,
            )],
        )
        .await
        .unwrap();
        zingo_testutils::increase_height_and_wait_for_client(regtest_manager, &recipient, 1)
            .await
            .unwrap();

        from_inputs::quick_send(
            &recipient,
            vec![(
                &get_base_address_macro!(faucet, "transparent"),
                third_send_to_transparent,
                None,
            )],
        )
        .await
        .unwrap();
        zingo_testutils::increase_height_and_wait_for_client(regtest_manager, &recipient, 1)
            .await
            .unwrap();

        let second_wave_expected_funds = expected_funds + recipient_second_wave
            - second_send_to_sapling
            - second_send_to_transparent
            - third_send_to_transparent
            - (3 * u64::from(MINIMUM_FEE));
        assert_eq!(
            recipient
                .wallet
                .shielded_balance::<OrchardDomain>(None, &[])
                .await,
            Some(second_wave_expected_funds),
        );

        let second_wave_expected_transactions = json::parse(r#"
        [
            {
                "block_height": 5,
                "pending": false,
                "datetime": 1686330002,
                "position": 0,
                "txid": "f040440eade0afc99800fee54753afb71fb09894483f1f1fa7462dedb63e7c02",
                "amount": 100000000,
                "zec_price": null,
                "address": "uregtest1wdukkmv5p5n824e8ytnc3m6m77v9vwwl7hcpj0wangf6z23f9x0fnaen625dxgn8cgp67vzw6swuar6uwp3nqywfvvkuqrhdjffxjfg644uthqazrtxhrgwac0a6ujzgwp8y9cwthjeayq8r0q6786yugzzyt9vevxn7peujlw8kp3vf6d8p4fvvpd8qd5p7xt2uagelmtf3vl6w3u8",
                "memo": null
            },
            {
                "block_height": 6,
                "pending": false,
                "datetime": 1686330013,
                "txid": "db532064c89c7d8266e107ffefc614f3c34050af922973199e398fcd18c43ea5",
                "zec_price": null,
                "amount": -30000,
                "outgoing_metadata": [
                    {
                        "address": "zregtestsapling1fmq2ufux3gm0v8qf7x585wj56le4wjfsqsj27zprjghntrerntggg507hxh2ydcdkn7sx8kya7p",
                        "value": 20000,
                        "memo": null
                    }
                ]
            },
            {
                "block_height": 7,
                "pending": false,
                "datetime": 1686330006,
                "txid": "be81f76bf37bb6d5d762c7bb48419f239787023b8344c30ce0771c8ce21e480f",
                "zec_price": null,
                "amount": -30000,
                "outgoing_metadata": [
                    {
                        "address": "tmBsTi2xWTjUdEXnuTceL7fecEQKeWaPDJd",
                        "value": 20000,
                        "memo": null
                    }
                ]
            },
            {
                "block_height": 7,
                "pending": false,
                "datetime": 1686330013,
                "position": 0,
                "txid": "caf9438c9c61923d24a9594651cc694edc660eabb0082122c4588ae381edc3b4",
                "amount": 1000000,
                "zec_price": null,
                "address": "uregtest1wdukkmv5p5n824e8ytnc3m6m77v9vwwl7hcpj0wangf6z23f9x0fnaen625dxgn8cgp67vzw6swuar6uwp3nqywfvvkuqrhdjffxjfg644uthqazrtxhrgwac0a6ujzgwp8y9cwthjeayq8r0q6786yugzzyt9vevxn7peujlw8kp3vf6d8p4fvvpd8qd5p7xt2uagelmtf3vl6w3u8",
                "memo": "Second wave incoming"
            },
            {
                "block_height": 8,
                "pending": false,
                "datetime": 1686330021,
                "txid": "95a41ba1c6e2b7edf63ddde7899567431a6b36b7583ba1e359560041e5f8ce2b",
                "zec_price": null,
                "amount": -30000,
                "outgoing_metadata": [
                    {
                        "address": "zregtestsapling1fmq2ufux3gm0v8qf7x585wj56le4wjfsqsj27zprjghntrerntggg507hxh2ydcdkn7sx8kya7p",
                        "value": 20000,
                        "memo": null
                    }
                ]
            },
            {
                "block_height": 8,
                "pending": false,
                "datetime": 1686330021,
                "txid": "c1004c32395ff45448fb943a7da4cc2819762066eea2628cd0a4aee65106207d",
                "zec_price": null,
                "amount": -30000,
                "outgoing_metadata": [
                    {
                        "address": "tmBsTi2xWTjUdEXnuTceL7fecEQKeWaPDJd",
                        "value": 20000,
                        "memo": null
                    }
                ]
            },
            {
                "block_height": 9,
                "pending": false,
                "datetime": 1686330024,
                "txid": "c5e94f462218634b37a2a3324f89bd288bc55ab877ea516a6203e48c207ba955",
                "zec_price": null,
                "amount": -30000,
                "outgoing_metadata": [
                    {
                        "address": "tmBsTi2xWTjUdEXnuTceL7fecEQKeWaPDJd",
                        "value": 20000,
                        "memo": null
                    }
                ]
            }
        ]"#)
    .unwrap();
        let second_wave_transactions = recipient.do_list_transactions().await;
        assert_eq!(
            second_wave_transactions.len(),
            second_wave_expected_transactions.len()
        );
        for transaction in second_wave_transactions.members() {
            assert!(
                second_wave_expected_transactions
                    .members()
                    .any(|t2| check_transaction_equality(transaction, t2)),
                "fail on: {:#?}",
                transaction
            );
        }
    }
    #[tokio::test]
    async fn send_orchard_back_and_forth() {
        // setup
        let (regtest_manager, _cph, faucet, recipient) =
            scenarios::faucet_recipient_default().await;
        let faucet_to_recipient_amount = 20_000u64;
        let recipient_to_faucet_amount = 5_000u64;
        // check start state
        faucet.do_sync(true).await.unwrap();
        let wallet_height = faucet.do_wallet_last_scanned_height().await;
        assert_eq!(
            wallet_height.as_fixed_point_u64(0).unwrap(),
            BASE_HEIGHT as u64
        );
        let three_blocks_reward = block_rewards::CANOPY
            .checked_mul(BASE_HEIGHT as u64)
            .unwrap();
        check_client_balances!(faucet, o: three_blocks_reward s: 0 t: 0);

        // post transfer to recipient, and verify
        from_inputs::quick_send(
            &faucet,
            vec![(
                &get_base_address_macro!(recipient, "unified"),
                faucet_to_recipient_amount,
                Some("Orcharding"),
            )],
        )
        .await
        .unwrap();
        let orch_change =
            block_rewards::CANOPY - (faucet_to_recipient_amount + u64::from(MINIMUM_FEE));
        zingo_testutils::increase_height_and_wait_for_client(&regtest_manager, &recipient, 1)
            .await
            .unwrap();
        faucet.do_sync(true).await.unwrap();
        let faucet_orch = three_blocks_reward + orch_change + u64::from(MINIMUM_FEE);

        println!(
            "{}",
            JsonValue::from(faucet.list_value_transfers().await).pretty(4)
        );
        println!(
            "{}",
            serde_json::to_string_pretty(&faucet.do_balance().await).unwrap()
        );

        check_client_balances!(faucet, o: faucet_orch s: 0 t: 0);
        check_client_balances!(recipient, o: faucet_to_recipient_amount s: 0 t: 0);

        // post half back to faucet, and verify
        from_inputs::quick_send(
            &recipient,
            vec![(
                &get_base_address_macro!(faucet, "unified"),
                recipient_to_faucet_amount,
                Some("Sending back"),
            )],
        )
        .await
        .unwrap();
        zingo_testutils::increase_height_and_wait_for_client(&regtest_manager, &faucet, 1)
            .await
            .unwrap();
        recipient.do_sync(true).await.unwrap();

        let faucet_final_orch = faucet_orch
            + recipient_to_faucet_amount
            + block_rewards::CANOPY
            + u64::from(MINIMUM_FEE);
        let recipient_final_orch =
            faucet_to_recipient_amount - (u64::from(MINIMUM_FEE) + recipient_to_faucet_amount);
        check_client_balances!(
            faucet,
            o: faucet_final_orch s: 0 t: 0
        );
        check_client_balances!(recipient, o: recipient_final_orch s: 0 t: 0);
    }
    #[tokio::test]
    async fn send_mined_sapling_to_orchard() {
        // This test shows a confirmation changing the state of balance by
        // debiting unverified_orchard_balance and crediting verified_orchard_balance.  The debit amount is
        // consistent with all the notes in the relevant block changing state.
        // NOTE that the balance doesn't give insight into the distribution across notes.
        let regtest_network = RegtestNetwork::all_upgrades_active();
        let (regtest_manager, _cph, faucet) = scenarios::faucet(
            PoolType::Shielded(ShieldedProtocol::Sapling),
            regtest_network,
        )
        .await;
        let amount_to_send = 5_000;
        from_inputs::quick_send(
            &faucet,
            vec![(
                get_base_address_macro!(faucet, "unified").as_str(),
                amount_to_send,
                Some("Scenario test: engage!"),
            )],
        )
        .await
        .unwrap();
        zingo_testutils::increase_height_and_wait_for_client(&regtest_manager, &faucet, 1)
            .await
            .unwrap();
        let balance = faucet.do_balance().await;
        // We send change to orchard now, so we should have the full value of the note
        // we spent, minus the transaction fee
        assert_eq!(balance.unverified_orchard_balance, Some(0));
        assert_eq!(
            balance.verified_orchard_balance.unwrap(),
            625_000_000 - 4 * u64::from(MARGINAL_FEE)
        );
    }
    #[tokio::test]
    async fn send_heartwood_sapling_funds() {
        let regtest_network = RegtestNetwork::new(1, 1, 1, 1, 3, 5);
        let (regtest_manager, _cph, faucet, recipient) = scenarios::faucet_recipient(
            PoolType::Shielded(ShieldedProtocol::Sapling),
            regtest_network,
        )
        .await;
        increase_height_and_wait_for_client(&regtest_manager, &faucet, 3)
            .await
            .unwrap();
        check_client_balances!(faucet, o: 0 s: 3_500_000_000u64 t: 0);
        from_inputs::quick_send(
            &faucet,
            vec![(
                &get_base_address_macro!(recipient, "unified"),
                3_499_960_000u64,
                None,
            )],
        )
        .await
        .unwrap();
        check_client_balances!(faucet, o: 0 s: 0 t: 0);
        increase_height_and_wait_for_client(&regtest_manager, &recipient, 1)
            .await
            .unwrap();
        check_client_balances!(recipient, o: 3_499_960_000u64 s: 0 t: 0);
    }
    #[tokio::test]
    async fn send_funds_to_all_pools() {
        let regtest_network = RegtestNetwork::all_upgrades_active();
        let (
            _regtest_manager,
            _cph,
            _faucet,
            recipient,
            _orchard_txid,
            _sapling_txid,
            _transparent_txid,
        ) = scenarios::faucet_funded_recipient(
            Some(100_000),
            Some(100_000),
            Some(100_000),
            PoolType::Shielded(ShieldedProtocol::Orchard),
            regtest_network,
        )
        .await;
        check_client_balances!(recipient, o: 100_000 s: 100_000 t: 100_000);
    }
    #[tokio::test]
    async fn self_send_to_t_displays_as_one_transaction() {
        let (regtest_manager, _cph, faucet, recipient) =
            scenarios::faucet_recipient_default().await;
        let recipient_unified_address = get_base_address_macro!(recipient, "unified");
        let sent_value = 50_000;
        from_inputs::quick_send(
            &faucet,
            vec![(recipient_unified_address.as_str(), sent_value, None)],
        )
        .await
        .unwrap();
        zingo_testutils::increase_height_and_wait_for_client(&regtest_manager, &recipient, 1)
            .await
            .unwrap();
        let recipient_taddr = get_base_address_macro!(recipient, "transparent");
        let recipient_zaddr = get_base_address_macro!(recipient, "sapling");
        let sent_to_taddr_value = 5_000;
        let sent_to_zaddr_value = 11_000;
        let sent_to_self_orchard_value = 1_000;
        from_inputs::quick_send(
            &recipient,
            vec![(recipient_taddr.as_str(), sent_to_taddr_value, None)],
        )
        .await
        .unwrap();
        zingo_testutils::increase_height_and_wait_for_client(&regtest_manager, &recipient, 1)
            .await
            .unwrap();
        from_inputs::quick_send(
            &recipient,
            vec![
                (recipient_taddr.as_str(), sent_to_taddr_value, None),
                (recipient_zaddr.as_str(), sent_to_zaddr_value, Some("foo")),
                (
                    recipient_unified_address.as_str(),
                    sent_to_self_orchard_value,
                    Some("bar"),
                ),
            ],
        )
        .await
        .unwrap();
        faucet.do_sync(false).await.unwrap();
        from_inputs::quick_send(
            &faucet,
            vec![
                (recipient_taddr.as_str(), sent_to_taddr_value, None),
                (recipient_zaddr.as_str(), sent_to_zaddr_value, Some("foo2")),
                (
                    recipient_unified_address.as_str(),
                    sent_to_self_orchard_value,
                    Some("bar2"),
                ),
            ],
        )
        .await
        .unwrap();
        zingo_testutils::increase_height_and_wait_for_client(&regtest_manager, &recipient, 1)
            .await
            .unwrap();
        println!(
            "{}",
            json::stringify_pretty(recipient.do_list_transactions().await, 4)
        );
        let transactions = recipient.do_list_transactions().await;
        let mut txids = transactions
            .members()
            .map(|transaction| transaction["txid"].as_str());
        assert!(itertools::Itertools::all_unique(&mut txids));
    }
    #[tokio::test]
    async fn sapling_to_sapling_scan_together() {
        // Create an incoming transaction, and then send that transaction, and scan everything together, to make sure it works.
        // (For this test, the Sapling Domain is assumed in all cases.)
        // Sender Setup:
        // 1. create a spend key: SpendK_S
        // 2. derive a Shielded Payment Address from SpendK_S: SPA_KS
        // 3. construct a Block Reward Transaction where SPA_KS receives a block reward: BRT
        // 4. publish BRT
        // 5. optionally mine a block including BRT <-- There are two separate tests to run
        // 6. optionally mine sufficient subsequent blocks to "validate" BRT
        // Recipient Setup:
        // 1. create a spend key: "SpendK_R"
        // 2. from SpendK_R derive a Shielded Payment Address: SPA_R
        // Test Procedure:
        // 1. construct a transaction "spending" from a SpendK_S output to SPA_R
        // 2. publish the transaction to the mempool
        // 3. mine a block
        // Constraints:
        // 1. SpendK_S controls start - spend funds
        // 2. SpendK_R controls 0 + spend funds
        let (regtest_manager, _cph, faucet, recipient) =
            scenarios::faucet_recipient_default().await;

        // Give the faucet a block reward
        zingo_testutils::increase_height_and_wait_for_client(&regtest_manager, &faucet, 1)
            .await
            .unwrap();
        let value = 100_000;

        // Send some sapling value to the recipient
        let txid = zingo_testutils::send_value_between_clients_and_sync(
            &regtest_manager,
            &faucet,
            &recipient,
            value,
            "sapling",
        )
        .await
        .unwrap();

        let spent_value = 250;

        // Construct transaction to wallet-external recipient-address.
        let exit_zaddr = get_base_address_macro!(faucet, "sapling");
        let spent_txid =
            from_inputs::quick_send(&recipient, vec![(&exit_zaddr, spent_value, None)])
                .await
                .unwrap()
                .first()
                .to_string();

        zingo_testutils::increase_height_and_wait_for_client(&regtest_manager, &recipient, 1)
            .await
            .unwrap();
        // 5. Check the transaction list to make sure we got all transactions
        let list = recipient.do_list_transactions().await;

        assert_eq!(list[0]["block_height"].as_u64().unwrap(), 5);
        assert_eq!(list[0]["txid"], txid.to_string());
        assert_eq!(list[0]["amount"].as_i64().unwrap(), (value as i64));

        assert_eq!(list[1]["block_height"].as_u64().unwrap(), 6);
        assert_eq!(list[1]["txid"], spent_txid);
        assert_eq!(
            list[1]["amount"].as_i64().unwrap(),
            -((spent_value + u64::from(MINIMUM_FEE)) as i64)
        );
        assert_eq!(list[1]["outgoing_metadata"][0]["address"], exit_zaddr);
        assert_eq!(
            list[1]["outgoing_metadata"][0]["value"].as_u64().unwrap(),
            spent_value
        );
    }
    #[tokio::test]
    async fn sapling_incoming_sapling_outgoing() {
        let (regtest_manager, _cph, faucet, recipient) =
            scenarios::faucet_recipient_default().await;
        let value = 100_000;

        // 2. Send an incoming transaction to fill the wallet
        let faucet_funding_txid = from_inputs::quick_send(
            &faucet,
            vec![(&get_base_address_macro!(recipient, "sapling"), value, None)],
        )
        .await
        .unwrap()
        .first()
        .to_string();
        zingo_testutils::increase_height_and_wait_for_client(&regtest_manager, &recipient, 1)
            .await
            .unwrap();

        assert_eq!(recipient.wallet.last_synced_height().await, 4);

        // 3. Check the balance is correct, and we received the incoming transaction from ?outside?
        let b = recipient.do_balance().await;
        let addresses = recipient.do_addresses().await;
        assert_eq!(b.sapling_balance.unwrap(), value);
        assert_eq!(b.unverified_sapling_balance.unwrap(), 0);
        assert_eq!(b.spendable_sapling_balance.unwrap(), value);
        assert_eq!(
            addresses[0]["receivers"]["sapling"],
            encode_payment_address(
                recipient.config().chain.hrp_sapling_payment_address(),
                recipient.wallet.wallet_capability().addresses()[0]
                    .sapling()
                    .unwrap()
            ),
        );

        let list = recipient.do_list_transactions().await;
        if let JsonValue::Array(list) = list {
            assert_eq!(list.len(), 1);
            let faucet_sent_transaction = list[0].clone();

            assert_eq!(faucet_sent_transaction["txid"], faucet_funding_txid);
            assert_eq!(faucet_sent_transaction["amount"].as_u64().unwrap(), value);
            assert_eq!(
                faucet_sent_transaction["address"],
                recipient.wallet.wallet_capability().addresses()[0]
                    .encode(&recipient.config().chain)
            );
            assert_eq!(faucet_sent_transaction["block_height"].as_u64().unwrap(), 4);
        } else {
            panic!("Expecting an array");
        }

        // 4. Send z-to-z transaction to external z address with a memo
        let sent_value = 2000;
        let outgoing_memo = "Outgoing Memo";

        let sent_transaction_id = from_inputs::quick_send(
            &recipient,
            vec![(
                &get_base_address_macro!(faucet, "sapling"),
                sent_value,
                Some(outgoing_memo),
            )],
        )
        .await
        .unwrap()
        .first()
        .to_string();

        // 5. Check the pending transaction is present
        // 5.1 Check notes

        let notes = recipient.do_list_notes(true).await;

        // Has a new (pending) unspent note (the change)
        assert_eq!(notes["unspent_orchard_notes"].len(), 1);
        assert_eq!(
            notes["unspent_orchard_notes"][0]["created_in_txid"],
            sent_transaction_id
        );
        assert!(notes["unspent_orchard_notes"][0]["pending"]
            .as_bool()
            .unwrap());

        assert_eq!(notes["spent_sapling_notes"].len(), 0);
        assert_eq!(notes["pending_sapling_notes"].len(), 1);
        assert_eq!(
            notes["pending_sapling_notes"][0]["created_in_txid"],
            faucet_funding_txid.to_string()
        );
        assert_eq!(
            notes["pending_sapling_notes"][0]["pending_spent"],
            sent_transaction_id
        );
        assert!(notes["pending_sapling_notes"][0]["spent"].is_null());
        assert!(notes["pending_sapling_notes"][0]["spent_at_height"].is_null());

        // Check transaction list
        let list = recipient.do_list_transactions().await;

        assert_eq!(list.len(), 2);
        let send_transaction = list
            .members()
            .find(|transaction| transaction["txid"] == sent_transaction_id)
            .unwrap();

        assert_eq!(send_transaction["txid"], sent_transaction_id);
        assert_eq!(
            send_transaction["amount"].as_i64().unwrap(),
            -(sent_value as i64 + u64::from(MINIMUM_FEE) as i64)
        );
        assert!(send_transaction["pending"].as_bool().unwrap());
        assert_eq!(send_transaction["block_height"].as_u64().unwrap(), 5);

        assert_eq!(
            send_transaction["outgoing_metadata"][0]["address"],
            get_base_address_macro!(faucet, "sapling")
        );
        assert_eq!(
            send_transaction["outgoing_metadata"][0]["memo"],
            outgoing_memo
        );
        assert_eq!(
            send_transaction["outgoing_metadata"][0]["value"]
                .as_u64()
                .unwrap(),
            sent_value
        );

        // 6. Mine the sent transaction
        zingo_testutils::increase_height_and_wait_for_client(&regtest_manager, &recipient, 1)
            .await
            .unwrap();

        assert!(!send_transaction.contains("pending"));
        assert_eq!(send_transaction["block_height"].as_u64().unwrap(), 5);

        // 7. Check the notes to see that we have one spent sapling note and one unspent orchard note (change)
        // Which is immediately spendable.
        let notes = recipient.do_list_notes(true).await;
        println!("{}", json::stringify_pretty(notes.clone(), 4));
        assert_eq!(notes["unspent_orchard_notes"].len(), 1);
        assert_eq!(
            notes["unspent_orchard_notes"][0]["created_in_block"]
                .as_u64()
                .unwrap(),
            5
        );
        assert_eq!(
            notes["unspent_orchard_notes"][0]["created_in_txid"],
            sent_transaction_id
        );
        assert_eq!(
            notes["unspent_orchard_notes"][0]["value"].as_u64().unwrap(),
            value - sent_value - u64::from(MINIMUM_FEE)
        );
        assert!(notes["unspent_orchard_notes"][0]["is_change"]
            .as_bool()
            .unwrap());
        assert!(notes["unspent_orchard_notes"][0]["spendable"]
            .as_bool()
            .unwrap()); // Spendable

        assert_eq!(notes["spent_sapling_notes"].len(), 1);
        assert_eq!(
            notes["spent_sapling_notes"][0]["created_in_block"]
                .as_u64()
                .unwrap(),
            4
        );
        assert_eq!(
            notes["spent_sapling_notes"][0]["value"].as_u64().unwrap(),
            value
        );
        assert!(!notes["spent_sapling_notes"][0]["is_change"]
            .as_bool()
            .unwrap());
        assert!(!notes["spent_sapling_notes"][0]["spendable"]
            .as_bool()
            .unwrap()); // Already spent
        assert_eq!(
            notes["spent_sapling_notes"][0]["spent"],
            sent_transaction_id
        );
        assert_eq!(
            notes["spent_sapling_notes"][0]["spent_at_height"]
                .as_u64()
                .unwrap(),
            5
        );
    }
    #[tokio::test]
    async fn sapling_dust_fee_collection() {
        let (regtest_manager, __cph, faucet, recipient) =
            scenarios::faucet_recipient_default().await;
        let recipient_sapling = get_base_address_macro!(recipient, "sapling");
        let recipient_unified = get_base_address_macro!(recipient, "unified");
        check_client_balances!(recipient, o: 0 s: 0 t: 0);
        let fee = u64::from(MINIMUM_FEE);
        let for_orchard = dbg!(fee * 10);
        let for_sapling = dbg!(fee / 10);
        from_inputs::quick_send(
            &faucet,
            vec![
                (&recipient_unified, for_orchard, Some("Plenty for orchard.")),
                (&recipient_sapling, for_sapling, Some("Dust for sapling.")),
            ],
        )
        .await
        .unwrap();
        zingo_testutils::increase_height_and_wait_for_client(&regtest_manager, &recipient, 1)
            .await
            .unwrap();
        check_client_balances!(recipient, o: for_orchard s: for_sapling t: 0 );

        from_inputs::quick_send(
            &recipient,
            vec![(
                &get_base_address_macro!(faucet, "unified"),
                fee * 5,
                Some("Five times fee."),
            )],
        )
        .await
        .unwrap();
        zingo_testutils::increase_height_and_wait_for_client(&regtest_manager, &recipient, 1)
            .await
            .unwrap();
        let remaining_orchard = for_orchard - (6 * fee);
        check_client_balances!(recipient, o: remaining_orchard s: for_sapling t: 0);
    }
    #[tokio::test]
    async fn sandblast_filter_preserves_trees() {
        let (ref regtest_manager, _cph, ref faucet, ref recipient, _txid) =
            scenarios::faucet_funded_recipient_default(100_000).await;
        recipient
            .wallet
            .wallet_options
            .write()
            .await
            .transaction_size_filter = Some(10);
        recipient.do_sync(false).await.unwrap();
        dbg!(
            recipient
                .wallet
                .wallet_options
                .read()
                .await
                .transaction_size_filter
        );

        println!("creating vec");
        from_inputs::quick_send(
            faucet,
            vec![(&get_base_address_macro!(faucet, "unified"), 10, None); 15],
        )
        .await
        .unwrap();
        zingo_testutils::increase_height_and_wait_for_client(regtest_manager, recipient, 10)
            .await
            .unwrap();
        from_inputs::quick_send(
            recipient,
            vec![(&get_base_address_macro!(faucet, "unified"), 10, None)],
        )
        .await
        .unwrap();
        zingo_testutils::increase_height_and_wait_for_client(regtest_manager, recipient, 10)
            .await
            .unwrap();
        faucet.do_sync(false).await.unwrap();
        assert_eq!(
            faucet
                .wallet
                .transaction_context
                .transaction_metadata_set
                .read()
                .await
                .witness_trees()
                .unwrap()
                .witness_tree_orchard
                .max_leaf_position(0),
            recipient
                .wallet
                .transaction_context
                .transaction_metadata_set
                .read()
                .await
                .witness_trees()
                .unwrap()
                .witness_tree_orchard
                .max_leaf_position(0)
        );
    }
<<<<<<< HEAD
    #[tokio::test]
    async fn rescan_still_have_outgoing_metadata_with_sends_to_self() {
        let (regtest_manager, _cph, faucet) = scenarios::faucet_default().await;
        zingo_testutils::increase_height_and_wait_for_client(&regtest_manager, &faucet, 1)
            .await
            .unwrap();
        let sapling_addr = get_base_address_macro!(faucet, "sapling");
        for memo in [None, Some("foo")] {
            from_inputs::quick_send(
                &faucet,
                vec![(
                    sapling_addr.as_str(),
                    {
                        let balance = faucet.do_balance().await;
                        balance.spendable_sapling_balance.unwrap()
                            + balance.spendable_orchard_balance.unwrap()
                    } - u64::from(MINIMUM_FEE),
                    memo,
                )],
=======
    /// This mod collects tests of outgoing_metadata (a TransactionRecordField) across rescans
    mod rescan_still_have_outgoing_metadata {
        use super::*;
        use crate::utils::conversion;
        #[tokio::test]
        async fn self_send() {
            let (regtest_manager, _cph, faucet) = scenarios::faucet_default().await;
            let faucet_sapling_addr = get_base_address_macro!(faucet, "sapling");
            let mut txids = vec![];
            for memo in [None, Some("Second Transaction")] {
                txids.push(
                    conversion::txid_from_hex_encoded_str(
                        &from_inputs::send(
                            &faucet,
                            vec![(
                                faucet_sapling_addr.as_str(),
                                {
                                    let balance = faucet.do_balance().await;
                                    balance.spendable_sapling_balance.unwrap()
                                        + balance.spendable_orchard_balance.unwrap()
                                } - u64::from(MINIMUM_FEE),
                                memo,
                            )],
                        )
                        .await
                        .unwrap(),
                    )
                    .unwrap(),
                );
                zingo_testutils::increase_height_and_wait_for_client(&regtest_manager, &faucet, 1)
                    .await
                    .unwrap();
            }

            let nom_txid = &txids[0];
            let memo_txid = &txids[1];
            validate_otds!(faucet, nom_txid, memo_txid);
        }
        #[tokio::test]
        async fn external_send() {
            let (regtest_manager, _cph, faucet, recipient) =
                scenarios::faucet_recipient_default().await;
            let external_send_txid_with_memo =
                &crate::utils::conversion::txid_from_hex_encoded_str(
                    &from_inputs::send(
                        &faucet,
                        vec![(
                            get_base_address_macro!(recipient, "sapling").as_str(),
                            1_000,
                            Some("foo"),
                        )],
                    )
                    .await
                    .unwrap(),
                )
                .unwrap();
            let external_send_txid_no_memo = &crate::utils::conversion::txid_from_hex_encoded_str(
                &from_inputs::send(
                    &faucet,
                    vec![(
                        get_base_address_macro!(recipient, "sapling").as_str(),
                        1_000,
                        None,
                    )],
                )
                .await
                .unwrap(),
>>>>>>> 628a4d18
            )
            .unwrap();
            // TODO:  This chain height bump should be unnecessary. I think removing
            // this increase_height call reveals a bug!
            zingo_testutils::increase_height_and_wait_for_client(&regtest_manager, &faucet, 1)
                .await
                .unwrap();
            validate_otds!(
                faucet,
                external_send_txid_no_memo,
                external_send_txid_with_memo
            );
        }
<<<<<<< HEAD
        let transactions = faucet.do_list_transactions().await;
        let notes = faucet.do_list_notes(true).await;
        faucet.do_rescan().await.unwrap();
        let post_rescan_transactions = faucet.do_list_transactions().await;
        let post_rescan_notes = faucet.do_list_notes(true).await;
        assert_eq!(
            transactions,
            post_rescan_transactions,
            "Pre-Rescan: {}\n\n\nPost-Rescan: {}",
            json::stringify_pretty(transactions.clone(), 4),
            json::stringify_pretty(post_rescan_transactions.clone(), 4)
        );

        // Notes are not in deterministic order after rescan. Instead, iterate over all
        // the notes and check that they exist post-rescan
        for (field_name, field) in notes.entries() {
            for note in field.members() {
                assert!(post_rescan_notes[field_name]
                    .members()
                    .any(|post_rescan_note| post_rescan_note == note));
            }
            assert_eq!(field.len(), post_rescan_notes[field_name].len());
        }
    }
    #[tokio::test]
    async fn rescan_still_have_outgoing_metadata() {
        let (regtest_manager, _cph, faucet, recipient) =
            scenarios::faucet_recipient_default().await;
        from_inputs::quick_send(
            &faucet,
            vec![(
                get_base_address_macro!(recipient, "sapling").as_str(),
                1_000,
                Some("foo"),
            )],
        )
        .await
        .unwrap();
        zingo_testutils::increase_height_and_wait_for_client(&regtest_manager, &faucet, 1)
=======
        #[ignore = "this test is redundant with the other rescan metadata checkers.
         Tests that show correctness of list_value_transfers across rescan:
           * external_send
           * self_send "]
        #[tokio::test]
        async fn check_list_value_transfers_across_rescan() {
            let inital_value = 100_000;
            let (ref regtest_manager, _cph, faucet, ref recipient, _txid) =
                scenarios::faucet_funded_recipient_default(inital_value).await;
            from_inputs::send(
                recipient,
                vec![(&get_base_address_macro!(faucet, "unified"), 10_000, None); 2],
            )
>>>>>>> 628a4d18
            .await
            .unwrap();
            zingo_testutils::increase_height_and_wait_for_client(regtest_manager, recipient, 1)
                .await
                .unwrap();
            let pre_rescan_transactions = recipient.do_list_transactions().await;
            let pre_rescan_summaries = recipient.list_value_transfers().await;
            recipient.do_rescan().await.unwrap();
            let post_rescan_transactions = recipient.do_list_transactions().await;
            let post_rescan_summaries = recipient.list_value_transfers().await;
            assert_eq!(pre_rescan_transactions, post_rescan_transactions);
            assert_eq!(pre_rescan_summaries, post_rescan_summaries);
            let mut outgoing_metadata = pre_rescan_transactions
                .members()
                .find_map(|tx| tx.entries().find(|(key, _val)| key == &"outgoing_metadata"))
                .unwrap()
                .1
                .members();
            // The two outgoing spends were identical. They should be represented as such
            assert_eq!(outgoing_metadata.next(), outgoing_metadata.next());
        }
    }
    #[tokio::test]
<<<<<<< HEAD
    async fn multiple_outgoing_metadatas_work_right_on_restore() {
        let inital_value = 100_000;
        let (ref regtest_manager, _cph, faucet, ref recipient, _txid) =
            scenarios::faucet_funded_recipient_default(inital_value).await;
        from_inputs::quick_send(
            recipient,
            vec![(&get_base_address_macro!(faucet, "unified"), 10_000, None); 2],
        )
        .await
        .unwrap();
        zingo_testutils::increase_height_and_wait_for_client(regtest_manager, recipient, 1)
            .await
            .unwrap();
        let pre_rescan_transactions = recipient.do_list_transactions().await;
        let pre_rescan_summaries = recipient.list_txsummaries().await;
        recipient.do_rescan().await.unwrap();
        let post_rescan_transactions = recipient.do_list_transactions().await;
        let post_rescan_summaries = recipient.list_txsummaries().await;
        assert_eq!(pre_rescan_transactions, post_rescan_transactions);
        assert_eq!(pre_rescan_summaries, post_rescan_summaries);
        let mut outgoing_metadata = pre_rescan_transactions
            .members()
            .find_map(|tx| tx.entries().find(|(key, _val)| key == &"outgoing_metadata"))
            .unwrap()
            .1
            .members();
        // The two outgoing spends were identical. They should be represented as such
        assert_eq!(outgoing_metadata.next(), outgoing_metadata.next());
=======
    async fn note_selection_order() {
        // In order to fund a transaction multiple notes may be selected and consumed.
        // To minimize note selection operations notes are consumed from largest to smallest.
        // In addition to testing the order in which notes are selected this test:
        //   * sends to a sapling address
        //   * sends back to the original sender's UA
        let (regtest_manager, _cph, faucet, recipient) =
            scenarios::faucet_recipient_default().await;
        zingo_testutils::increase_height_and_wait_for_client(&regtest_manager, &faucet, 5)
            .await
            .unwrap();

        let client_2_saplingaddress = get_base_address_macro!(recipient, "sapling");
        // Send three transfers in increasing 1000 zat increments
        // These are sent from the coinbase funded client which will
        // subsequently receive funding via it's orchard-packed UA.
        let memos = ["1", "2", "3"];
        from_inputs::send(
            &faucet,
            (1..=3)
                .map(|n| {
                    (
                        client_2_saplingaddress.as_str(),
                        n * 10000,
                        Some(memos[(n - 1) as usize]),
                    )
                })
                .collect(),
        )
        .await
        .unwrap();

        zingo_testutils::increase_height_and_wait_for_client(&regtest_manager, &recipient, 5)
            .await
            .unwrap();
        // We know that the largest single note that 2 received from 1 was 3000, for 2 to send
        // 3000 back to 1 it will have to collect funds from two notes to pay the full 3000
        // plus the transaction fee.
        from_inputs::send(
            &recipient,
            vec![(
                &get_base_address_macro!(faucet, "unified"),
                30000,
                Some("Sending back, should have 2 inputs"),
            )],
        )
        .await
        .unwrap();
        let client_2_notes = recipient.do_list_notes(false).await;
        // The 3000 zat note to cover the value, plus another for the tx-fee.
        let first_value = client_2_notes["pending_sapling_notes"][0]["value"]
            .as_fixed_point_u64(0)
            .unwrap();
        let second_value = client_2_notes["pending_sapling_notes"][1]["value"]
            .as_fixed_point_u64(0)
            .unwrap();
        assert!(
            first_value == 30000u64 && second_value == 20000u64
                || first_value == 20000u64 && second_value == 30000u64
        );
        //);
        // Because the above tx fee won't consume a full note, change will be sent back to 2.
        // This implies that client_2 will have a total of 2 unspent notes:
        //  * one (sapling) from client_1 sent above (and never used) + 1 (orchard) as change to itself
        assert_eq!(client_2_notes["unspent_sapling_notes"].len(), 1);
        assert_eq!(client_2_notes["unspent_orchard_notes"].len(), 1);
        let change_note = client_2_notes["unspent_orchard_notes"]
            .members()
            .filter(|note| note["is_change"].as_bool().unwrap())
            .collect::<Vec<_>>()[0];
        // Because 2000 is the size of the second largest note.
        assert_eq!(change_note["value"], 20000 - u64::from(MINIMUM_FEE));
        let non_change_note_values = client_2_notes["unspent_sapling_notes"]
            .members()
            .filter(|note| !note["is_change"].as_bool().unwrap())
            .map(extract_value_as_u64)
            .collect::<Vec<_>>();
        // client_2 got a total of 3000+2000+1000
        // It sent 3000 to the client_1, and also
        // paid the default transaction fee.
        // In non change notes it has 1000.
        // There is an outstanding 2000 that is marked as change.
        // After sync the unspent_sapling_notes should go to 3000.
        assert_eq!(non_change_note_values.iter().sum::<u64>(), 10000u64);

        zingo_testutils::increase_height_and_wait_for_client(&regtest_manager, &recipient, 5)
            .await
            .unwrap();
        let client_2_post_transaction_notes = recipient.do_list_notes(false).await;
        assert_eq!(
            client_2_post_transaction_notes["pending_sapling_notes"].len(),
            0
        );
        assert_eq!(
            client_2_post_transaction_notes["unspent_sapling_notes"].len(),
            1
        );
        assert_eq!(
            client_2_post_transaction_notes["unspent_orchard_notes"].len(),
            1
        );
        assert_eq!(
            client_2_post_transaction_notes["unspent_sapling_notes"]
                .members()
                .chain(client_2_post_transaction_notes["unspent_orchard_notes"].members())
                .map(extract_value_as_u64)
                .sum::<u64>(),
            20000u64 // 10000 received and unused + (20000 - 10000 txfee)
        );

        // More explicit than ignoring the unused variable, we only care about this in order to drop it
>>>>>>> 628a4d18
    }
    #[tokio::test]
    async fn mempool_clearing_and_full_batch_syncs_correct_trees() {
        async fn do_maybe_recent_txid(lc: &LightClient) -> JsonValue {
            json::object! {
                "last_txid" => lc.wallet.transactions().read().await.get_some_txid_from_highest_wallet_block().map(|t| t.to_string())
            }
        }
        let value = 100_000;
        let regtest_network = RegtestNetwork::all_upgrades_active();
        let (regtest_manager, _cph, faucet, recipient, orig_transaction_id, _, _) =
            scenarios::faucet_funded_recipient(
                Some(value),
                None,
                None,
                PoolType::Shielded(ShieldedProtocol::Sapling),
                regtest_network,
            )
            .await;
        let orig_transaction_id = orig_transaction_id.unwrap();
        assert_eq!(
            do_maybe_recent_txid(&recipient).await["last_txid"],
            orig_transaction_id
        );
        // Put some transactions unrelated to the recipient (faucet->faucet) on-chain, to get some clutter
        for _ in 0..5 {
            zingo_testutils::send_value_between_clients_and_sync(
                &regtest_manager,
                &faucet,
                &faucet,
                5_000,
                "unified",
            )
            .await
            .unwrap();
        }

        let sent_to_self = 10;
        // Send recipient->recipient, to make tree equality check at the end simpler
        zingo_testutils::send_value_between_clients_and_sync(
            &regtest_manager,
            &recipient,
            &recipient,
            sent_to_self,
            "unified",
        )
        .await
        .unwrap();
        let fees = get_fees_paid_by_client(&recipient).await;
        assert_eq!(value - fees, 90_000);
        let balance_minus_step_one_fees = value - fees;

        // 3a. stash zcashd state
        log::debug!(
            "old zcashd chain info {}",
            std::str::from_utf8(
                &regtest_manager
                    .get_cli_handle()
                    .arg("getblockchaininfo")
                    .output()
                    .unwrap()
                    .stdout
            )
            .unwrap()
        );

        // Turn zcashd off and on again, to write down the blocks
        drop(_cph); // turn off zcashd and lightwalletd
        let _cph = regtest_manager.launch(false).unwrap();
        log::debug!(
            "new zcashd chain info {}",
            std::str::from_utf8(
                &regtest_manager
                    .get_cli_handle()
                    .arg("getblockchaininfo")
                    .output()
                    .unwrap()
                    .stdout
            )
            .unwrap()
        );

        let zcd_datadir = &regtest_manager.zcashd_data_dir;
        let zcashd_parent = Path::new(zcd_datadir).parent().unwrap();
        let original_zcashd_directory = zcashd_parent.join("original_zcashd");

        log::debug!(
            "The original zcashd directory is at: {}",
            &original_zcashd_directory.to_string_lossy().to_string()
        );

        let source = &zcd_datadir.to_string_lossy().to_string();
        let dest = &original_zcashd_directory.to_string_lossy().to_string();
        std::process::Command::new("cp")
            .arg("-rf")
            .arg(source)
            .arg(dest)
            .output()
            .expect("directory copy failed");

        // 3. Send z-to-z transaction to external z address with a memo
        let sent_value = 2000;
        let outgoing_memo = "Outgoing Memo";

        let sent_transaction_id = from_inputs::quick_send(
            &recipient,
            vec![(
                &get_base_address_macro!(faucet, "sapling"),
                sent_value,
                Some(outgoing_memo),
            )],
        )
        .await
        .unwrap()
        .first()
        .to_string();

        let second_transaction_fee;
        {
            let tmds = recipient
                .wallet
                .transaction_context
                .transaction_metadata_set
                .read()
                .await;
            let record = tmds
                .transaction_records_by_id
                .get(
                    &crate::utils::conversion::txid_from_hex_encoded_str(&sent_transaction_id)
                        .unwrap(),
                )
                .unwrap();
            second_transaction_fee = tmds
                .transaction_records_by_id
                .calculate_transaction_fee(record)
                .unwrap();
            // Sync recipient
        } // drop transaction_record references and tmds read lock
        recipient.do_sync(false).await.unwrap();

        // 4b write down state before clearing the mempool
        let notes_before = recipient.do_list_notes(true).await;
        let transactions_before = recipient.do_list_transactions().await;

        // Sync recipient again. We assert this should be a no-op, as we just synced
        recipient.do_sync(false).await.unwrap();
        let post_sync_notes_before = recipient.do_list_notes(true).await;
        let post_sync_transactions_before = recipient.do_list_transactions().await;
        assert_eq!(post_sync_notes_before, notes_before);
        assert_eq!(post_sync_transactions_before, transactions_before);

        drop(_cph); // Turn off zcashd and lightwalletd

        // 5. check that the sent transaction is correctly marked in the client
        let transactions = recipient.do_list_transactions().await;
        let mempool_only_tx = transactions
            .members()
            .find(|tx| tx["txid"] == sent_transaction_id)
            .unwrap()
            .clone();
        log::debug!("the transactions are: {}", &mempool_only_tx);
        assert_eq!(
            mempool_only_tx["outgoing_metadata"][0]["memo"],
            "Outgoing Memo"
        );
        assert_eq!(mempool_only_tx["txid"], sent_transaction_id);

        // 6. note that the client correctly considers the note pending
        assert_eq!(mempool_only_tx["pending"], true);

        std::process::Command::new("rm")
            .arg("-rf")
            .arg(source)
            .output()
            .expect("recursive rm failed");
        std::process::Command::new("cp")
            .arg("--recursive")
            .arg("--remove-destination")
            .arg(dest)
            .arg(source)
            .output()
            .expect("directory copy failed");
        assert_eq!(
            source,
            &regtest_manager
                .zcashd_data_dir
                .to_string_lossy()
                .to_string()
        );
        let _cph = regtest_manager.launch(false).unwrap();
        let notes_after = recipient.do_list_notes(true).await;
        let transactions_after = recipient.do_list_transactions().await;

        assert_eq!(notes_before.pretty(2), notes_after.pretty(2));
        assert_eq!(transactions_before.pretty(2), transactions_after.pretty(2));

        // 6. Mine 10 blocks, the pending transaction should still be there.
        zingo_testutils::increase_height_and_wait_for_client(&regtest_manager, &recipient, 10)
            .await
            .unwrap();
        assert_eq!(recipient.wallet.last_synced_height().await, 21);

        let notes = recipient.do_list_notes(true).await;

        let transactions = recipient.do_list_transactions().await;

        // There are 2 unspent notes, the pending transaction, and the final receipt
        println!("{}", json::stringify_pretty(notes.clone(), 4));
        println!("{}", json::stringify_pretty(transactions.clone(), 4));
        // Two unspent notes: one change, pending, one from faucet, confirmed
        assert_eq!(notes["unspent_orchard_notes"].len(), 2);
        assert_eq!(notes["unspent_sapling_notes"].len(), 0);
        let note = notes["unspent_orchard_notes"][1].clone();
        assert_eq!(note["created_in_txid"], sent_transaction_id);
        assert_eq!(
            note["value"].as_u64().unwrap(),
            balance_minus_step_one_fees - sent_value - second_transaction_fee - sent_to_self
        );
        assert!(note["pending"].as_bool().unwrap());
        assert_eq!(transactions.len(), 3);

        // 7. Mine 100 blocks, so the mempool expires
        zingo_testutils::increase_height_and_wait_for_client(&regtest_manager, &recipient, 100)
            .await
            .unwrap();
        assert_eq!(recipient.wallet.last_synced_height().await, 121);

        let notes = recipient.do_list_notes(true).await;
        let transactions = recipient.do_list_transactions().await;

        // There are now three notes, the original (confirmed and spent) note, the send to self note, and its change.
        assert_eq!(notes["unspent_orchard_notes"].len(), 2);
        assert_eq!(
            notes["spent_orchard_notes"][0]["created_in_txid"],
            orig_transaction_id
        );
        assert!(!notes["unspent_orchard_notes"][0]["pending"]
            .as_bool()
            .unwrap());
        assert_eq!(notes["pending_orchard_notes"].len(), 0);
        assert_eq!(transactions.len(), 2);
        let read_lock = recipient
            .wallet
            .transaction_context
            .transaction_metadata_set
            .read()
            .await;
        let wallet_trees = read_lock.witness_trees().unwrap();
        let last_leaf = wallet_trees
            .witness_tree_orchard
            .max_leaf_position(0)
            .unwrap();
        let server_trees = zingolib::grpc_connector::get_trees(
            recipient.get_server_uri(),
            recipient.wallet.last_synced_height().await,
        )
        .await
        .unwrap();
        let server_orchard_front = zcash_primitives::merkle_tree::read_commitment_tree::<
            MerkleHashOrchard,
            &[u8],
            { zingolib::wallet::data::COMMITMENT_TREE_LEVELS },
        >(&hex::decode(server_trees.orchard_tree).unwrap()[..])
        .unwrap()
        .to_frontier()
        .take();
        let mut server_orchard_shardtree: ShardTree<_, COMMITMENT_TREE_LEVELS, MAX_SHARD_LEVEL> =
            ShardTree::new(
                MemoryShardStore::<MerkleHashOrchard, BlockHeight>::empty(),
                MAX_REORG,
            );
        server_orchard_shardtree
            .insert_frontier_nodes(
                server_orchard_front.unwrap(),
                zingo_testutils::incrementalmerkletree::Retention::Marked,
            )
            .unwrap();
        assert_eq!(
            wallet_trees
                .witness_tree_orchard
                .witness_at_checkpoint_depth(last_leaf.unwrap(), 0)
                .unwrap_or_else(|_| panic!("{:#?}", wallet_trees.witness_tree_orchard)),
            server_orchard_shardtree
                .witness_at_checkpoint_depth(last_leaf.unwrap(), 0)
                .unwrap()
        )
    }
    #[tokio::test]
    async fn mempool_and_balance() {
        let value = 100_000;
        let (regtest_manager, _cph, faucet, recipient, _txid) =
            scenarios::faucet_funded_recipient_default(value).await;

        let bal = recipient.do_balance().await;
        println!("{}", serde_json::to_string_pretty(&bal).unwrap());
        assert_eq!(bal.orchard_balance.unwrap(), value);
        assert_eq!(bal.unverified_orchard_balance.unwrap(), 0);
        assert_eq!(bal.verified_orchard_balance.unwrap(), value);

        // 3. Mine 10 blocks
        zingo_testutils::increase_height_and_wait_for_client(&regtest_manager, &recipient, 10)
            .await
            .unwrap();
        let bal = recipient.do_balance().await;
        assert_eq!(bal.orchard_balance.unwrap(), value);
        assert_eq!(bal.verified_orchard_balance.unwrap(), value);
        assert_eq!(bal.unverified_orchard_balance.unwrap(), 0);

        // 4. Spend the funds
        let sent_value = 2000;
        let outgoing_memo = "Outgoing Memo";

        let _sent_transaction_id = from_inputs::quick_send(
            &recipient,
            vec![(
                &get_base_address_macro!(faucet, "unified"),
                sent_value,
                Some(outgoing_memo),
            )],
        )
        .await
        .unwrap();

        let bal = recipient.do_balance().await;

        // Even though the transaction is not mined (in the mempool) the balances should be updated to reflect the spent funds
        let new_bal = value - (sent_value + u64::from(MINIMUM_FEE));
        assert_eq!(bal.orchard_balance.unwrap(), new_bal);
        assert_eq!(bal.verified_orchard_balance.unwrap(), 0);
        assert_eq!(bal.unverified_orchard_balance.unwrap(), new_bal);

        // 5. Mine the pending block, making the funds verified and spendable.
        zingo_testutils::increase_height_and_wait_for_client(&regtest_manager, &recipient, 10)
            .await
            .unwrap();

        let bal = recipient.do_balance().await;

        assert_eq!(bal.orchard_balance.unwrap(), new_bal);
        assert_eq!(bal.verified_orchard_balance.unwrap(), new_bal);
        assert_eq!(bal.unverified_orchard_balance.unwrap(), 0);
    }
    #[tokio::test]
    async fn load_old_wallet_at_reorged_height() {
        let regtest_network = RegtestNetwork::all_upgrades_active();
        let (ref regtest_manager, cph, ref faucet) = scenarios::faucet(
            PoolType::Shielded(ShieldedProtocol::Orchard),
            regtest_network,
        )
        .await;
        println!("Shutting down initial zcd/lwd unneeded processes");
        drop(cph);

        let zcd_datadir = &regtest_manager.zcashd_data_dir;
        let zingo_datadir = &regtest_manager.zingo_datadir;
        // This test is the unique consumer of:
        // zingo-testutils/old_wallet_reorg_test_wallet
        let cached_data_dir = get_cargo_manifest_dir()
            .parent()
            .unwrap()
            .join("zingo-testvectors")
            .join("old_wallet_reorg_test_wallet");
        let zcd_source = cached_data_dir
            .join("zcashd")
            .join(".")
            .to_string_lossy()
            .to_string();
        let zcd_dest = zcd_datadir.to_string_lossy().to_string();
        std::process::Command::new("rm")
            .arg("-r")
            .arg(&zcd_dest)
            .output()
            .expect("directory rm failed");
        std::fs::DirBuilder::new()
            .create(&zcd_dest)
            .expect("Dir recreate failed");
        std::process::Command::new("cp")
            .arg("-r")
            .arg(zcd_source)
            .arg(zcd_dest)
            .output()
            .expect("directory copy failed");
        let zingo_source = cached_data_dir
            .join("zingo-wallet.dat")
            .to_string_lossy()
            .to_string();
        let zingo_dest = zingo_datadir.to_string_lossy().to_string();
        std::process::Command::new("cp")
            .arg("-f")
            .arg(zingo_source)
            .arg(&zingo_dest)
            .output()
            .expect("wallet copy failed");
        let _cph = regtest_manager.launch(false).unwrap();
        println!("loading wallet");
        let (wallet, conf) =
            zingo_testutils::load_wallet(zingo_dest.into(), ChainType::Regtest(regtest_network))
                .await;
        println!("setting uri");
        *conf.lightwalletd_uri.write().unwrap() = faucet.get_server_uri();
        println!("creating lightclient");
        let recipient = LightClient::create_from_wallet_async(wallet, conf)
            .await
            .unwrap();
        println!(
            "pre-sync transactions: {}",
            recipient.do_list_transactions().await.pretty(2)
        );
        let expected_pre_sync_transactions = r#"[
  {
    "block_height": 3,
    "pending": false,
    "datetime": 1692212261,
    "position": 0,
    "txid": "7a9d41caca143013ebd2f710e4dad04f0eb9f0ae98b42af0f58f25c61a9d439e",
    "amount": 100000,
    "zec_price": null,
    "address": "uregtest1wdukkmv5p5n824e8ytnc3m6m77v9vwwl7hcpj0wangf6z23f9x0fnaen625dxgn8cgp67vzw6swuar6uwp3nqywfvvkuqrhdjffxjfg644uthqazrtxhrgwac0a6ujzgwp8y9cwthjeayq8r0q6786yugzzyt9vevxn7peujlw8kp3vf6d8p4fvvpd8qd5p7xt2uagelmtf3vl6w3u8",
    "memo": null
  },
  {
    "block_height": 8,
    "pending": false,
    "datetime": 1692212266,
    "position": 0,
    "txid": "122f8ab8dc5483e36256a4fbd7ff8d60eb7196670716a6690f9215f1c2a4d841",
    "amount": 50000,
    "zec_price": null,
    "address": "uregtest1wdukkmv5p5n824e8ytnc3m6m77v9vwwl7hcpj0wangf6z23f9x0fnaen625dxgn8cgp67vzw6swuar6uwp3nqywfvvkuqrhdjffxjfg644uthqazrtxhrgwac0a6ujzgwp8y9cwthjeayq8r0q6786yugzzyt9vevxn7peujlw8kp3vf6d8p4fvvpd8qd5p7xt2uagelmtf3vl6w3u8",
    "memo": null
  },
  {
    "block_height": 9,
    "pending": false,
    "datetime": 1692212299,
    "position": 0,
    "txid": "0a014017add7dc9eb57ada3e70f905c9dce610ef055e135b03f4907dd5dc99a4",
    "amount": 30000,
    "zec_price": null,
    "address": "uregtest1wdukkmv5p5n824e8ytnc3m6m77v9vwwl7hcpj0wangf6z23f9x0fnaen625dxgn8cgp67vzw6swuar6uwp3nqywfvvkuqrhdjffxjfg644uthqazrtxhrgwac0a6ujzgwp8y9cwthjeayq8r0q6786yugzzyt9vevxn7peujlw8kp3vf6d8p4fvvpd8qd5p7xt2uagelmtf3vl6w3u8",
    "memo": null
  }
]"#;
        assert_eq!(
            expected_pre_sync_transactions,
            recipient.do_list_transactions().await.pretty(2)
        );
        recipient.do_sync(false).await.unwrap();
        let expected_post_sync_transactions = r#"[
  {
    "block_height": 3,
    "pending": false,
    "datetime": 1692212261,
    "position": 0,
    "txid": "7a9d41caca143013ebd2f710e4dad04f0eb9f0ae98b42af0f58f25c61a9d439e",
    "amount": 100000,
    "zec_price": null,
    "address": "uregtest1wdukkmv5p5n824e8ytnc3m6m77v9vwwl7hcpj0wangf6z23f9x0fnaen625dxgn8cgp67vzw6swuar6uwp3nqywfvvkuqrhdjffxjfg644uthqazrtxhrgwac0a6ujzgwp8y9cwthjeayq8r0q6786yugzzyt9vevxn7peujlw8kp3vf6d8p4fvvpd8qd5p7xt2uagelmtf3vl6w3u8",
    "memo": null
  },
  {
    "block_height": 8,
    "pending": false,
    "datetime": 1692212266,
    "position": 0,
    "txid": "122f8ab8dc5483e36256a4fbd7ff8d60eb7196670716a6690f9215f1c2a4d841",
    "amount": 50000,
    "zec_price": null,
    "address": "uregtest1wdukkmv5p5n824e8ytnc3m6m77v9vwwl7hcpj0wangf6z23f9x0fnaen625dxgn8cgp67vzw6swuar6uwp3nqywfvvkuqrhdjffxjfg644uthqazrtxhrgwac0a6ujzgwp8y9cwthjeayq8r0q6786yugzzyt9vevxn7peujlw8kp3vf6d8p4fvvpd8qd5p7xt2uagelmtf3vl6w3u8",
    "memo": null
  }
]"#;
        assert_eq!(
            expected_post_sync_transactions,
            recipient.do_list_transactions().await.pretty(2)
        );
        let expected_post_sync_balance = PoolBalances {
            sapling_balance: Some(0),
            verified_sapling_balance: Some(0),
            spendable_sapling_balance: Some(0),
            unverified_sapling_balance: Some(0),
            orchard_balance: Some(150000),
            verified_orchard_balance: Some(150000),
            spendable_orchard_balance: Some(150000),
            unverified_orchard_balance: Some(0),
            transparent_balance: Some(0),
        };
        assert_eq!(expected_post_sync_balance, recipient.do_balance().await);
        from_inputs::quick_send(
            &recipient,
            vec![(&get_base_address_macro!(faucet, "unified"), 14000, None)],
        )
        .await
        .unwrap();
    }
    /// An arbitrary number of diversified addresses may be generated
    /// from a seed.  If the wallet is subsequently lost-or-destroyed
    /// wallet-regeneration-from-seed (sprouting) doesn't regenerate
    /// the previous diversifier list. <-- But the spend capability
    /// is capable of recovering the diversified _receiver_.
    #[tokio::test]
    async fn handling_of_nonregenerated_diversified_addresses_after_seed_restore() {
        let (regtest_manager, _cph, mut client_builder, regtest_network) =
            scenarios::custom_clients_default().await;
        let faucet = client_builder.build_faucet(false, regtest_network).await;
        faucet.do_sync(false).await.unwrap();
        let seed_phrase_of_recipient1 = zcash_primitives::zip339::Mnemonic::from_entropy([1; 32])
            .unwrap()
            .to_string();
        let recipient1 = client_builder
            .build_client(seed_phrase_of_recipient1, 0, false, regtest_network)
            .await;
        let mut expected_unspent_sapling_notes = json::object! {
                "created_in_block" =>  4,
                "datetime" =>  0,
                "created_in_txid" => "",
                "value" =>  24_000,
                "pending" =>  false,
                "is_change" =>  false,
                "address" =>  "uregtest1m8un60udl5ac0928aghy4jx6wp59ty7ct4t8ks9udwn8y6fkdmhe6pq0x5huv8v0pprdlq07tclqgl5fzfvvzjf4fatk8cpyktaudmhvjcqufdsfmktgawvne3ksrhs97pf0u8s8f8h",
                "spendable" =>  true,
                "spent" =>  JsonValue::Null,
                "spent_at_height" =>  JsonValue::Null,
                "pending_spent" =>  JsonValue::Null,
        };
        let original_recipient_address = "\
        uregtest1qtqr46fwkhmdn336uuyvvxyrv0l7trgc0z9clpryx6vtladnpyt4wvq99p59f4rcyuvpmmd0hm4k5vv6j\
        8edj6n8ltk45sdkptlk7rtzlm4uup4laq8ka8vtxzqemj3yhk6hqhuypupzryhv66w65lah9ms03xa8nref7gux2zz\
        hjnfanxnnrnwscmz6szv2ghrurhu3jsqdx25y2yh";
        let seed_of_recipient = {
            assert_eq!(
                &get_base_address_macro!(recipient1, "unified"),
                &original_recipient_address
            );
            let recipient1_diversified_addr = recipient1.do_new_address("tz").await.unwrap();
            from_inputs::quick_send(
                &faucet,
                vec![(
                    recipient1_diversified_addr[0].as_str().unwrap(),
                    24_000,
                    Some("foo"),
                )],
            )
            .await
            .unwrap();
            zingo_testutils::increase_height_and_wait_for_client(&regtest_manager, &faucet, 1)
                .await
                .unwrap();
            recipient1.do_sync(true).await.unwrap();
            let notes = recipient1.do_list_notes(true).await;
            assert_eq!(notes["unspent_sapling_notes"].members().len(), 1);
            let note = notes["unspent_sapling_notes"].members().next().unwrap();
            //The following fields aren't known until runtime, and should be cryptographically nondeterministic
            //Testing that they're generated correctly is beyond the scope if this test
            expected_unspent_sapling_notes["datetime"] = note["datetime"].clone();
            expected_unspent_sapling_notes["created_in_txid"] = note["created_in_txid"].clone();

            assert_eq!(
                note,
                &expected_unspent_sapling_notes,
                "\nExpected:\n{}\n===\nActual:\n{}\n",
                json::stringify_pretty(expected_unspent_sapling_notes.clone(), 4),
                json::stringify_pretty(note.clone(), 4)
            );
            recipient1.do_seed_phrase().await.unwrap()
        };
        drop(recipient1); // Discard original to ensure subsequent data is fresh.
        let mut expected_unspent_sapling_notes_after_restore_from_seed =
            expected_unspent_sapling_notes.clone();
        expected_unspent_sapling_notes_after_restore_from_seed["address"] = JsonValue::String(
        "Diversifier not in wallet. Perhaps you restored from seed and didn't restore addresses"
            .to_string(),
    );
        let recipient_restored = client_builder
            .build_client(
                seed_of_recipient.seed_phrase.clone(),
                0,
                true,
                regtest_network,
            )
            .await;
        let seed_of_recipient_restored = {
            recipient_restored.do_sync(true).await.unwrap();
            let restored_addresses = recipient_restored.do_addresses().await;
            assert_eq!(
                &restored_addresses[0]["address"],
                &original_recipient_address
            );
            let notes = recipient_restored.do_list_notes(true).await;
            assert_eq!(notes["unspent_sapling_notes"].members().len(), 1);
            let note = notes["unspent_sapling_notes"].members().next().unwrap();
            assert_eq!(
                note,
                &expected_unspent_sapling_notes_after_restore_from_seed,
                "\nExpected:\n{}\n===\nActual:\n{}\n",
                json::stringify_pretty(
                    expected_unspent_sapling_notes_after_restore_from_seed.clone(),
                    4
                ),
                json::stringify_pretty(note.clone(), 4)
            );

            //The first address in a wallet should always contain all three currently extant
            //receiver types.
            from_inputs::quick_send(
                &recipient_restored,
                vec![(&get_base_address_macro!(faucet, "sapling"), 4_000, None)],
            )
            .await
            .unwrap();
            let sender_balance = faucet.do_balance().await;
            zingo_testutils::increase_height_and_wait_for_client(&regtest_manager, &faucet, 1)
                .await
                .unwrap();

            //Ensure that recipient_restored was still able to spend the note, despite not having the
            //diversified address associated with it
            assert_eq!(
                faucet.do_balance().await.spendable_sapling_balance.unwrap(),
                sender_balance.spendable_sapling_balance.unwrap() + 4_000
            );
            recipient_restored.do_seed_phrase().await.unwrap()
        };
        assert_eq!(seed_of_recipient, seed_of_recipient_restored);
    }

    #[tokio::test]
<<<<<<< HEAD
    async fn pool_migration_check_fees() {
        // Check that list_txsummaries behaves correctly given different fee scenarios
=======
    async fn list_value_transfers_check_fees() {
        // Check that list_value_transfers behaves correctly given different fee scenarios
>>>>>>> 628a4d18
        let (regtest_manager, _cph, mut client_builder, regtest_network) =
            scenarios::custom_clients_default().await;
        let faucet = client_builder.build_faucet(false, regtest_network).await;
        let pool_migration_client = client_builder
            .build_client(HOSPITAL_MUSEUM_SEED.to_string(), 0, false, regtest_network)
            .await;
        let pmc_taddr = get_base_address_macro!(pool_migration_client, "transparent");
        let pmc_sapling = get_base_address_macro!(pool_migration_client, "sapling");
        let pmc_unified = get_base_address_macro!(pool_migration_client, "unified");
        // Ensure that the client has confirmed spendable funds
        zingo_testutils::increase_height_and_wait_for_client(&regtest_manager, &faucet, 3)
            .await
            .unwrap();
        macro_rules! bump_and_check_pmc {
            (o: $o:tt s: $s:tt t: $t:tt) => {
                zingo_testutils::increase_height_and_wait_for_client(&regtest_manager, &pool_migration_client, 1).await.unwrap();
                check_client_balances!(pool_migration_client, o:$o s:$s t:$t);
            };
        }

        // pmc receives 100_000 orchard
        from_inputs::quick_send(&faucet, vec![(&pmc_unified, 100_000, None)])
            .await
            .unwrap();
        bump_and_check_pmc!(o: 100_000 s: 0 t: 0);

        // to transparent and sapling from orchard
        //
        // Expected Fees:
        // 5_000 for transparent + 10_000 for orchard + 10_000 for sapling == 25_000
        from_inputs::quick_send(
            &pool_migration_client,
            vec![(&pmc_taddr, 30_000, None), (&pmc_sapling, 30_000, None)],
        )
        .await
        .unwrap();
        bump_and_check_pmc!(o: 15_000 s: 30_000 t: 30_000);
    }

    #[tokio::test]
    async fn from_t_z_o_tz_to_zo_tzo_to_orchard() {
        // Test all possible promoting note source combinations
        // This test includes combinations that are disallowed in the mobile
        // app and are not recommended in production.
        // An example is a transaction that "shields" both transparent and
        // sapling value into the orchard value pool.
        let (regtest_manager, _cph, mut client_builder, regtest_network) =
            scenarios::custom_clients_default().await;
        let sapling_faucet = client_builder.build_faucet(false, regtest_network).await;
        let client = client_builder
            .build_client(HOSPITAL_MUSEUM_SEED.to_string(), 0, false, regtest_network)
            .await;
        let pmc_taddr = get_base_address_macro!(client, "transparent");
        let pmc_sapling = get_base_address_macro!(client, "sapling");
        let pmc_unified = get_base_address_macro!(client, "unified");
        // Ensure that the client has confirmed spendable funds
        zingo_testutils::increase_height_and_wait_for_client(&regtest_manager, &sapling_faucet, 1)
            .await
            .unwrap();
        macro_rules! bump_and_check {
            (o: $o:tt s: $s:tt t: $t:tt) => {
                zingo_testutils::increase_height_and_wait_for_client(&regtest_manager, &client, 1).await.unwrap();
                check_client_balances!(client, o:$o s:$s t:$t);
            };
        }

        let mut test_dev_total_expected_fee = 0;
        // 1 pmc receives 50_000 transparent
        //  # Expected Fees to recipient:
        //    - legacy: 0
        //    - 317:    0
        from_inputs::quick_send(&sapling_faucet, vec![(&pmc_taddr, 50_000, None)])
            .await
            .unwrap();
        bump_and_check!(o: 0 s: 0 t: 50_000);
        assert_eq!(test_dev_total_expected_fee, 0);

        // 2 pmc shields 50_000 transparent, to orchard paying 10_000 fee
        //  t -> o
        //  # Expected Fees to recipient:
        //    - legacy: 10_000
        //    - 317:    15_000 1-orchard + 1-dummy + 1-transparent in
        client.quick_shield().await.unwrap();
        bump_and_check!(o: 35_000 s: 0 t: 0);
        test_dev_total_expected_fee = test_dev_total_expected_fee + 15_000;
        assert_eq!(
            get_fees_paid_by_client(&client).await,
            test_dev_total_expected_fee
        );

        // 3 pmc receives 50_000 sapling
        //  # Expected Fees to recipient:
        //    - legacy: 0
        //    - 317:    0
        from_inputs::quick_send(&sapling_faucet, vec![(&pmc_sapling, 50_000, None)])
            .await
            .unwrap();
        bump_and_check!(o: 35_000 s: 50_000 t: 0);
        test_dev_total_expected_fee = test_dev_total_expected_fee + 0;
        assert_eq!(
            get_fees_paid_by_client(&client).await,
            test_dev_total_expected_fee
        );

        // 4 pmc shields 40_000 from sapling to orchard and pays 10_000 fee (should be 20_000 post zip317)
        //  z -> o
        //  # Expected Fees:
        //    - legacy: 10_000
        //    - 317:    20_000
        from_inputs::quick_send(&client, vec![(&pmc_unified, 30_000, None)])
            .await
            .unwrap();
        bump_and_check!(o: 65_000 s: 0 t: 0);
        test_dev_total_expected_fee = test_dev_total_expected_fee + 20_000;
        assert_eq!(
            get_fees_paid_by_client(&client).await,
            test_dev_total_expected_fee
        );

        // 5 Self send of 55_000 paying 10_000 fee
        //  o -> o
        //  # Expected Fees:
        //    - legacy: 10_000
        //    - 317:    10_000
        from_inputs::quick_send(&client, vec![(&pmc_unified, 55_000, None)])
            .await
            .unwrap();
        bump_and_check!(o: 55_000 s: 0 t: 0);
        test_dev_total_expected_fee = test_dev_total_expected_fee + 10_000;
        assert_eq!(
            get_fees_paid_by_client(&client).await,
            test_dev_total_expected_fee
        );

        // 6 to transparent and sapling from orchard
        //  o -> tz
        //  # Expected Fees:
        //    - legacy: 10_000
        //    - 317:    5_000 for transparent out + 10_000 for orchard + 10_000 for sapling == 25_000
        from_inputs::quick_send(
            &client,
            vec![(&pmc_taddr, 10_000, None), (&pmc_sapling, 10_000, None)],
        )
        .await
        .unwrap();
        bump_and_check!(o: 10_000 s: 10_000 t: 10_000);
        test_dev_total_expected_fee = test_dev_total_expected_fee + 25_000;
        assert_eq!(
            get_fees_paid_by_client(&client).await,
            test_dev_total_expected_fee
        );

        // 7 Receipt
        //  # Expected Fees:
        //    - legacy: 10_000
        //    - 317:    disallowed (not *precisely*) BY 317...
        from_inputs::quick_send(&sapling_faucet, vec![(&pmc_taddr, 500_000, None)])
            .await
            .unwrap();
        bump_and_check!(o: 10_000 s: 10_000 t: 510_000);
        test_dev_total_expected_fee = test_dev_total_expected_fee + 0;
        assert_eq!(
            get_fees_paid_by_client(&client).await,
            test_dev_total_expected_fee
        );

        // 8 Shield transparent and sapling to orchard
        //  t -> o
        //  # Expected Fees:
        //    - legacy: 10_000
        //    - 317:    20_000 = 10_000 orchard and o-dummy + 10_000 (2 t-notes)
        client.quick_shield().await.unwrap();
        bump_and_check!(o: 500_000 s: 10_000 t: 0);
        test_dev_total_expected_fee = test_dev_total_expected_fee + 20_000;
        assert_eq!(
            get_fees_paid_by_client(&client).await,
            test_dev_total_expected_fee
        );

        // 9 self o send orchard to orchard
        //  o -> o
        //  # Expected Fees:
        //    - legacy: 10_000
        //    - 317:    10_000
        from_inputs::quick_send(&client, vec![(&pmc_unified, 30_000, None)])
            .await
            .unwrap();
        bump_and_check!(o: 490_000 s: 10_000 t: 0);
        test_dev_total_expected_fee = test_dev_total_expected_fee + 10_000;
        assert_eq!(
            get_fees_paid_by_client(&client).await,
            test_dev_total_expected_fee
        );

        // 10 Orchard and Sapling demote all to transparent self-send
        //  oz -> t
        //  # Expected Fees:
        //    - legacy: 10_000
        //    - 317:    15_000 5-o (3 dust)- 10_000 orchard, 1 utxo 5_000 transparent
        from_inputs::quick_send(&client, vec![(&pmc_taddr, 465_000, None)])
            .await
            .unwrap();
        bump_and_check!(o: 10_000 s: 10_000 t: 465_000);
        test_dev_total_expected_fee = test_dev_total_expected_fee + 15_000;
        assert_eq!(
            get_fees_paid_by_client(&client).await,
            test_dev_total_expected_fee
        );

        // 10 transparent to transparent
        // Very explicit catch of reject sending from transparent to other than Self Orchard
        match from_inputs::quick_send(&client, vec![(&pmc_taddr, 1, None)]).await {
            Ok(_) => panic!(),
            Err(QuickSendError::ProposeSend(proposesenderror)) => match proposesenderror {
                ProposeSendError::Proposal(insufficient) => match insufficient {
                    zcash_client_backend::data_api::error::Error::DataSource(_) => panic!(),
                    zcash_client_backend::data_api::error::Error::CommitmentTree(_) => panic!(),
                    zcash_client_backend::data_api::error::Error::NoteSelection(_) => panic!(),
                    zcash_client_backend::data_api::error::Error::Proposal(_) => panic!(),
                    zcash_client_backend::data_api::error::Error::ProposalNotSupported => panic!(),
                    zcash_client_backend::data_api::error::Error::KeyNotRecognized => panic!(),
                    zcash_client_backend::data_api::error::Error::BalanceError(_) => panic!(),
                    zcash_client_backend::data_api::error::Error::InsufficientFunds {
                        available,
                        required,
                    } => {
                        assert_eq!(available, NonNegativeAmount::from_u64(20_000).unwrap());
                        assert_eq!(required, NonNegativeAmount::from_u64(25_001).unwrap());
                    }
                    zcash_client_backend::data_api::error::Error::ScanRequired => panic!(),
                    zcash_client_backend::data_api::error::Error::Builder(_) => panic!(),
                    zcash_client_backend::data_api::error::Error::MemoForbidden => panic!(),
                    zcash_client_backend::data_api::error::Error::UnsupportedChangeType(_) => {
                        panic!()
                    }
                    zcash_client_backend::data_api::error::Error::NoSupportedReceivers(_) => {
                        panic!()
                    }
                    zcash_client_backend::data_api::error::Error::NoSpendingKey(_) => panic!(),
                    zcash_client_backend::data_api::error::Error::NoteMismatch(_) => panic!(),
                    zcash_client_backend::data_api::error::Error::AddressNotRecognized(_) => {
                        panic!()
                    }
                },
                ProposeSendError::TransactionRequestFailed(_) => panic!(),
                ProposeSendError::ZeroValueSendAll => panic!(),
                ProposeSendError::BalanceError(_) => panic!(),
            },
            _ => panic!(),
        }
        bump_and_check!(o: 10_000 s: 10_000 t: 465_000);
        test_dev_total_expected_fee = test_dev_total_expected_fee + 0;
        assert_eq!(
            get_fees_paid_by_client(&client).await,
            test_dev_total_expected_fee
        );

        // 11 transparent to sapling
        //  t -> z
        // 10 transparent to transparent
        // Very explicit catch of reject sending from transparent to other than Self Orchard
        match from_inputs::quick_send(&client, vec![(&pmc_sapling, 50_000, None)]).await {
            Ok(_) => panic!(),
            Err(QuickSendError::ProposeSend(proposesenderror)) => match proposesenderror {
                ProposeSendError::Proposal(insufficient) => match insufficient {
                    zcash_client_backend::data_api::error::Error::InsufficientFunds {
                        available,
                        required,
                    } => {
                        assert_eq!(available, NonNegativeAmount::from_u64(20_000).unwrap());
                        assert_eq!(required, NonNegativeAmount::from_u64(70_000).unwrap());
                    }
                    _ => {
                        panic!()
                    }
                },
                _ => panic!(),
            },
            _ => panic!(),
        }
        // End of 11 no change
        bump_and_check!(o: 10_000 s: 10_000 t: 465_000);
        test_dev_total_expected_fee = test_dev_total_expected_fee + 0;
        assert_eq!(
            get_fees_paid_by_client(&client).await,
            test_dev_total_expected_fee
        );

        // 12 Orchard and Sapling demote all to transparent self-send
        //  t -> o
        //  # Expected Fees:
        //    - legacy: 10_000
        //    - 317:    15_000 1t and 2o
        client.quick_shield().await.unwrap();
        bump_and_check!(o: 460_000 s: 10_000 t: 0);
        test_dev_total_expected_fee = test_dev_total_expected_fee + 15_000;
        assert_eq!(
            get_fees_paid_by_client(&client).await,
            test_dev_total_expected_fee
        );

        // 13 Orchard and Sapling demote all to transparent self-send
        //  o -> z
        //  # Expected Fees:
        //    - legacy: 10_000
        //    - 317:    20_000 2o and 2s
        from_inputs::quick_send(&client, vec![(&pmc_sapling, 10_000, None)])
            .await
            .unwrap();
        bump_and_check!(o: 430_000 s: 20_000 t: 0);
        test_dev_total_expected_fee = test_dev_total_expected_fee + 20_000;
        assert_eq!(
            get_fees_paid_by_client(&client).await,
            test_dev_total_expected_fee
        );

        // 14 Orchard and Sapling demote all to transparent self-send
        //  o -> o
        //  # Expected Fees:
        //    - legacy: 10_000
        //    - 317:    10_000
        from_inputs::quick_send(&client, vec![(&pmc_unified, 20_000, None)])
            .await
            .unwrap();
        bump_and_check!(o: 420_000 s: 20_000 t: 0);
        test_dev_total_expected_fee = test_dev_total_expected_fee + 10_000;
        assert_eq!(
            get_fees_paid_by_client(&client).await,
            test_dev_total_expected_fee
        );

        // 14 Orchard and Sapling demote all to transparent self-send
        //  zo -> o
        //  # Expected Fees:
        //    - legacy: 10_000
        //    - 317:    20_000
        from_inputs::quick_send(&client, vec![(&pmc_sapling, 400_000, None)])
            .await
            .unwrap();
        bump_and_check!(o: 10_000 s: 410_000 t: 0);
        test_dev_total_expected_fee = test_dev_total_expected_fee + 20_000;
        assert_eq!(
            get_fees_paid_by_client(&client).await,
            test_dev_total_expected_fee
        );

        // 15 Orchard and Sapling demote all to transparent self-send
        //  z -> z
        //  # Expected Fees:
        //    - legacy: 10_000
        //    - 317:    20_000  this transfer must require 4 sapling notes
        from_inputs::quick_send(&client, vec![(&pmc_sapling, 380_000, None)])
            .await
            .unwrap();
        bump_and_check!(o: 10_000 s: 390_000 t: 0);
        test_dev_total_expected_fee = test_dev_total_expected_fee + 20_000;
        assert_eq!(
            get_fees_paid_by_client(&client).await,
            test_dev_total_expected_fee
        );

        let total_fee = get_fees_paid_by_client(&client).await;
        assert_eq!(total_fee, test_dev_total_expected_fee);
        let mut total_value_to_addrs_iter = client.do_total_value_to_address().await.0.into_iter();
        let from_finsight = total_value_to_addrs_iter.next().unwrap().1;
        assert_eq!(from_finsight, total_fee);
        assert!(total_value_to_addrs_iter.next().is_none());
    }
    #[tokio::test]
    async fn factor_do_shield_to_call_do_send() {
        let (regtest_manager, __cph, faucet, recipient) =
            scenarios::faucet_recipient_default().await;
        zingo_testutils::increase_height_and_wait_for_client(&regtest_manager, &faucet, 2)
            .await
            .unwrap();
        from_inputs::quick_send(
            &faucet,
            vec![(
                &get_base_address_macro!(recipient, "transparent"),
                1_000u64,
                None,
            )],
        )
        .await
        .unwrap();
    }
    #[tokio::test]
    async fn dust_sends_change_correctly() {
        let (regtest_manager, _cph, faucet, recipient, _txid) =
            scenarios::faucet_funded_recipient_default(100_000).await;

        // Send of less that transaction fee
        let sent_value = 1000;
        let _sent_transaction_id = from_inputs::quick_send(
            &recipient,
            vec![(
                &get_base_address_macro!(faucet, "unified"),
                sent_value,
                None,
            )],
        )
        .await
        .unwrap();

        zingo_testutils::increase_height_and_wait_for_client(&regtest_manager, &recipient, 5)
            .await
            .unwrap();

        println!("{}", recipient.do_list_transactions().await.pretty(4));
        println!(
            "{}",
            serde_json::to_string_pretty(&recipient.do_balance().await).unwrap()
        );
    }
    #[tokio::test]
    async fn dont_write_pending() {
        let regtest_network = RegtestNetwork::all_upgrades_active();
        let (regtest_manager, _cph, faucet, recipient) = scenarios::faucet_recipient(
            PoolType::Shielded(ShieldedProtocol::Orchard),
            regtest_network,
        )
        .await;
        from_inputs::quick_send(
            &faucet,
            vec![(
                &get_base_address_macro!(recipient, "unified"),
                100_000,
                Some("funding to be received by the recipient"),
            )],
        )
        .await
        .unwrap();

        zingo_testutils::increase_height_and_wait_for_client(&regtest_manager, &recipient, 2)
            .await
            .unwrap();
        let recipient_balance = recipient.do_balance().await;
        assert_eq!(
            recipient_balance,
            PoolBalances {
                sapling_balance: Some(0),
                verified_sapling_balance: Some(0),
                spendable_sapling_balance: Some(0),
                unverified_sapling_balance: Some(0),
                orchard_balance: Some(100000),
                verified_orchard_balance: Some(100000),
                spendable_orchard_balance: Some(100000),
                unverified_orchard_balance: Some(0),
                transparent_balance: Some(0)
            }
        );
        from_inputs::quick_send(
            &recipient,
            vec![(
                &get_base_address_macro!(faucet, "unified"),
                25_000,
                Some("an pending transaction, that shall not be synced"),
            )],
        )
        .await
        .unwrap();
        let recipient_balance = recipient.do_balance().await;

        dbg!(&recipient_balance.unverified_orchard_balance);
        assert_eq!(
            recipient_balance.unverified_orchard_balance.unwrap(),
            65_000
        );

        let loaded_client = zingo_testutils::lightclient::new_client_from_save_buffer(&recipient)
            .await
            .unwrap();
        let loaded_balance = loaded_client.do_balance().await;
        assert_eq!(loaded_balance.unverified_orchard_balance, Some(0),);
        check_client_balances!(loaded_client, o: 100_000 s: 0 t: 0 );
    }

    // FIXME: same bug, sent value transfer not created by quick_send
    #[tokio::test]
    async fn by_address_finsight() {
        let (regtest_manager, _cph, faucet, recipient) =
            scenarios::faucet_recipient_default().await;
        let base_uaddress = get_base_address_macro!(recipient, "unified");
        zingo_testutils::increase_height_and_wait_for_client(&regtest_manager, &faucet, 2)
            .await
            .unwrap();
        println!(
            "faucet notes: {}",
            faucet.do_list_notes(true).await.pretty(4)
        );
        from_inputs::quick_send(&faucet, vec![(&base_uaddress, 1_000u64, Some("1"))])
            .await
            .unwrap();
        from_inputs::quick_send(&faucet, vec![(&base_uaddress, 1_000u64, Some("1"))])
            .await
            .unwrap();
        assert_eq!(
            JsonValue::from(faucet.do_total_memobytes_to_address().await)[&base_uaddress].pretty(4),
            "2".to_string()
        );
        from_inputs::quick_send(&faucet, vec![(&base_uaddress, 1_000u64, Some("aaaa"))])
            .await
            .unwrap();
        assert_eq!(
            JsonValue::from(faucet.do_total_memobytes_to_address().await)[&base_uaddress].pretty(4),
            "6".to_string()
        );
    }

    #[tokio::test]
    async fn aborted_resync() {
        let (regtest_manager, _cph, faucet, recipient, _txid) =
            scenarios::faucet_funded_recipient_default(100_000).await;

        zingo_testutils::increase_height_and_wait_for_client(&regtest_manager, &recipient, 15)
            .await
            .unwrap();

        // 4. Send a transaction to both external t-addr and external z addr and mine it
        let sent_zvalue = 80_000;
        let sent_zmemo = "Ext z";
        let sent_transaction_id = from_inputs::quick_send(
            &recipient,
            vec![(
                &get_base_address_macro!(faucet, "sapling"),
                sent_zvalue,
                Some(sent_zmemo),
            )],
        )
        .await
        .unwrap()
        .first()
        .to_string();

        zingo_testutils::increase_height_and_wait_for_client(&regtest_manager, &recipient, 5)
            .await
            .unwrap();

        let notes_before = recipient.do_list_notes(true).await;
        let list_before = recipient.do_list_transactions().await;
        let requested_txid = &zingolib::wallet::utils::txid_from_slice(
            hex::decode(sent_transaction_id.clone())
                .unwrap()
                .into_iter()
                .rev()
                .collect::<Vec<_>>()
                .as_slice(),
        );
        let witness_before = recipient
            .wallet
            .transaction_context
            .transaction_metadata_set
            .read()
            .await
            .witness_trees()
            .unwrap()
            .witness_tree_orchard
            .witness_at_checkpoint_depth(
                recipient
                    .wallet
                    .transaction_context
                    .transaction_metadata_set
                    .read()
                    .await
                    .transaction_records_by_id
                    .get(requested_txid)
                    .unwrap()
                    .orchard_notes
                    .first()
                    .unwrap()
                    .witnessed_position
                    .unwrap(),
                0,
            );

        // 5. Now, we'll manually remove some of the blocks in the wallet, pretending that the sync was aborted in the middle.
        // We'll remove the top 20 blocks, so now the wallet only has the first 3 blocks
        recipient.wallet.blocks.write().await.drain(0..20);
        assert_eq!(recipient.wallet.last_synced_height().await, 5);

        // 6. Do a sync again
        recipient.do_sync(true).await.unwrap();
        assert_eq!(recipient.wallet.last_synced_height().await, 25);

        // 7. Should be exactly the same
        let notes_after = recipient.do_list_notes(true).await;
        let list_after = recipient.do_list_transactions().await;
        let witness_after = recipient
            .wallet
            .transaction_context
            .transaction_metadata_set
            .read()
            .await
            .witness_trees()
            .unwrap()
            .witness_tree_orchard
            .witness_at_checkpoint_depth(
                recipient
                    .wallet
                    .transaction_context
                    .transaction_metadata_set
                    .read()
                    .await
                    .transaction_records_by_id
                    .get(requested_txid)
                    .unwrap()
                    .orchard_notes
                    .first()
                    .unwrap()
                    .witnessed_position
                    .unwrap(),
                0,
            );

        assert_eq!(notes_before, notes_after);
        assert_eq!(list_before, list_after);
        assert_eq!(witness_before.unwrap(), witness_after.unwrap());
    }
    #[tokio::test]
    async fn mempool_spends_correctly_marked_pending_spent() {
        let (_regtest_manager, _cph, _faucet, recipient, _txid) =
            scenarios::faucet_funded_recipient_default(1_000_000).await;
        from_inputs::quick_send(
            &recipient,
            vec![(
                &get_base_address_macro!(recipient, "sapling"),
                100_000,
                None,
            )],
        )
        .await
        .unwrap();
        let recipient_saved = recipient.export_save_buffer_async().await.unwrap();
        let recipient_loaded = std::sync::Arc::new(
            LightClient::read_wallet_from_buffer_async(recipient.config(), &recipient_saved[..])
                .await
                .unwrap(),
        );
        LightClient::start_mempool_monitor(recipient_loaded.clone());
        // This seems to be long enough for the mempool monitor to kick in.
        // One second is insufficient. Even if this fails, this can only ever be
        // a false negative, giving us a balance of 100_000. Still, could be improved.
        tokio::time::sleep(Duration::from_secs(5)).await;
        assert_eq!(
            recipient_loaded.do_balance().await.orchard_balance,
            Some(890_000)
        );
    }
    #[ignore]
    #[tokio::test]
    async fn timed_sync_interrupt() {
        let (regtest_manager, _cph, faucet, recipient) =
            scenarios::faucet_recipient_default().await;
        for i in 1..4 {
            let _ = faucet.do_sync(false).await;
            from_inputs::quick_send(
                &faucet,
                vec![(&get_base_address_macro!(recipient, "sapling"), 10_100, None)],
            )
            .await
            .unwrap();
            let chainwait: u32 = 6;
            let amount: u64 = u64::from(chainwait * i);
            zingo_testutils::increase_server_height(&regtest_manager, chainwait).await;
            let _ = recipient.do_sync(false).await;
            from_inputs::quick_send(
                &recipient,
                vec![(&get_base_address_macro!(recipient, "unified"), amount, None)],
            )
            .await
            .unwrap();
        }
        zingo_testutils::increase_server_height(&regtest_manager, 1).await;

        let _synciiyur = recipient.do_sync(false).await;
        // let summ_sim = recipient.list_value_transfers().await;
        let bala_sim = recipient.do_balance().await;

        recipient.clear_state().await;
        dbg!("finished basic sync. restarting for interrupted data");
        let timeout = 28;
        let race_condition =
            zingo_testutils::interrupts::sync_with_timeout_millis(&recipient, timeout).await;
        match race_condition {
            Ok(_) => {
                println!("synced in less than {} millis ", timeout);
                dbg!("syncedd");
            }
            Err(_) => {
                println!("interrupted after {} millis ", timeout);
                dbg!("interruptedidd!");
            }
        }

        // let summ_int = recipient.list_value_transfers().await;
        // let bala_int = recipient.do_balance().await;
        let _synciiyur = recipient.do_sync(false).await;
        // let summ_syn = recipient.list_value_transfers().await;
        let bala_syn = recipient.do_balance().await;

        dbg!(
            &recipient
                .wallet
                .transaction_context
                .transaction_metadata_set
                .read()
                .await
                .transaction_records_by_id
        );

        assert_eq!(bala_sim, bala_syn);
    }
    async fn load_wallet_from_data_and_assert(
        data: &[u8],
        expected_balance: u64,
        num_addresses: usize,
    ) {
        let config = zingoconfig::ZingoConfig::build(ChainType::Testnet)
            .set_lightwalletd_uri(
                ("https://zcash.mysideoftheweb.com:19067")
                    .parse::<http::Uri>()
                    .unwrap(),
            )
            .create();
        let wallet = LightWallet::read_internal(data, &config)
            .await
            .map_err(|e| format!("Cannot deserialize LightWallet file!: {}", e))
            .unwrap();

        let expected_mnemonic = (
            Mnemonic::from_phrase(CHIMNEY_BETTER_SEED.to_string()).unwrap(),
            0,
        );
        assert_eq!(wallet.mnemonic(), Some(&expected_mnemonic));

        let expected_wc =
            WalletCapability::new_from_phrase(&config, &expected_mnemonic.0, expected_mnemonic.1)
                .unwrap();
        let wc = wallet.wallet_capability();

        // We don't want the WalletCapability to impl. `Eq` (because it stores secret keys)
        // so we have to compare each component instead

        // Compare Orchard
        let Capability::Spend(orchard_sk) = &wc.orchard else {
            panic!("Expected Orchard Spending Key");
        };
        assert_eq!(
            orchard_sk.to_bytes(),
            orchard::keys::SpendingKey::try_from(&expected_wc)
                .unwrap()
                .to_bytes()
        );

        // Compare Sapling
        let Capability::Spend(sapling_sk) = &wc.sapling else {
            panic!("Expected Sapling Spending Key");
        };
        assert_eq!(
            sapling_sk,
            &zcash_client_backend::keys::sapling::ExtendedSpendingKey::try_from(&expected_wc)
                .unwrap()
        );

        // Compare transparent
        let Capability::Spend(transparent_sk) = &wc.transparent else {
            panic!("Expected transparent extended private key");
        };
        assert_eq!(
            transparent_sk,
            &ExtendedPrivKey::try_from(&expected_wc).unwrap()
        );

        assert_eq!(wc.addresses().len(), num_addresses);
        for addr in wc.addresses().iter() {
            assert!(addr.orchard().is_some());
            assert!(addr.sapling().is_some());
            assert!(addr.transparent().is_some());
        }

        let client = LightClient::create_from_wallet_async(wallet, config)
            .await
            .unwrap();
        let balance = client.do_balance().await;
        assert_eq!(balance.orchard_balance, Some(expected_balance));
        if expected_balance > 0 {
            let _ = from_inputs::quick_send(
                &client,
                vec![(&get_base_address_macro!(client, "sapling"), 11011, None)],
            )
            .await
            .unwrap();
            let _ = client.do_sync(true).await.unwrap();
            let _ = from_inputs::quick_send(
                &client,
                vec![(&get_base_address_macro!(client, "transparent"), 28000, None)],
            )
            .await
            .unwrap();
        }
    }

    #[tokio::test]
    async fn load_wallet_from_v26_dat_file() {
        // We test that the LightWallet can be read from v26 .dat file
        // Changes in version 27:
        //   - The wallet does not have to have a mnemonic.
        //     Absence of mnemonic is represented by an empty byte vector in v27.
        //     v26 serialized wallet is always loaded with `Some(mnemonic)`.
        //   - The wallet capabilities can be restricted from spending to view-only or none.
        //     We introduce `Capability` type represent different capability types in v27.
        //     v26 serialized wallet is always loaded with `Capability::Spend(sk)`.

        // A testnet wallet initiated with
        // --seed "chimney better bulb horror rebuild whisper improve intact letter giraffe brave rib appear bulk aim burst snap salt hill sad merge tennis phrase raise"
        // with 3 addresses containing all receivers.
        // including orchard and sapling transactions
        let data = include_bytes!("zingo-wallet-v26.dat");

        load_wallet_from_data_and_assert(data, 0, 3).await;
    }

    #[ignore = "flakey test"]
    #[tokio::test]
    async fn load_wallet_from_v26_2_dat_file() {
        // We test that the LightWallet can be read from v26 .dat file
        // Changes in version 27:
        //   - The wallet does not have to have a mnemonic.
        //     Absence of mnemonic is represented by an empty byte vector in v27.
        //     v26 serialized wallet is always loaded with `Some(mnemonic)`.
        //   - The wallet capabilities can be restricted from spending to view-only or none.
        //     We introduce `Capability` type represent different capability types in v27.
        //     v26 serialized wallet is always loaded with `Capability::Spend(sk)`.

        // A testnet wallet initiated with
        // --seed "chimney better bulb horror rebuild whisper improve intact letter giraffe brave rib appear bulk aim burst snap salt hill sad merge tennis phrase raise"
        // with 3 addresses containing all receivers.
        // including orchard and sapling transactions
        let data = include_bytes!("zingo-wallet-v26-2.dat");

        load_wallet_from_data_and_assert(data, 10177826, 1).await;
    }

    #[ignore = "flakey test"]
    #[tokio::test]
    async fn load_wallet_from_v28_dat_file() {
        // We test that the LightWallet can be read from v28 .dat file
        // --seed "chimney better bulb horror rebuild whisper improve intact letter giraffe brave rib appear bulk aim burst snap salt hill sad merge tennis phrase raise"
        // with 3 addresses containing all receivers.
        let data = include_bytes!("zingo-wallet-v28.dat");

        load_wallet_from_data_and_assert(data, 10342837, 3).await;
    }
}

mod basic_transactions {
    use std::cmp;

    use zingo_testutils::{get_base_address_macro, lightclient::from_inputs, scenarios};

    #[tokio::test]
    async fn send_and_sync_with_multiple_notes_no_panic() {
        let (regtest_manager, _cph, faucet, recipient) =
            scenarios::faucet_recipient_default().await;

        let recipient_addr_ua = get_base_address_macro!(recipient, "unified");
        let faucet_addr_ua = get_base_address_macro!(faucet, "unified");

        zingo_testutils::generate_n_blocks_return_new_height(&regtest_manager, 2)
            .await
            .unwrap();

        recipient.do_sync(true).await.unwrap();
        faucet.do_sync(true).await.unwrap();

        for _ in 0..2 {
            from_inputs::quick_send(&faucet, vec![(recipient_addr_ua.as_str(), 40_000, None)])
                .await
                .unwrap();
        }

        zingo_testutils::generate_n_blocks_return_new_height(&regtest_manager, 1)
            .await
            .unwrap();

        recipient.do_sync(true).await.unwrap();
        faucet.do_sync(true).await.unwrap();

        from_inputs::quick_send(&recipient, vec![(faucet_addr_ua.as_str(), 50_000, None)])
            .await
            .unwrap();

        zingo_testutils::generate_n_blocks_return_new_height(&regtest_manager, 1)
            .await
            .unwrap();

        recipient.do_sync(true).await.unwrap();
        faucet.do_sync(true).await.unwrap();
    }

    #[tokio::test]
    async fn standard_send_fees() {
        let (regtest_manager, _cph, faucet, recipient) =
            scenarios::faucet_recipient_default().await;

        let txid1 = from_inputs::quick_send(
            &faucet,
            vec![(
                get_base_address_macro!(recipient, "unified").as_str(),
                40_000,
                None,
            )],
        )
        .await
        .unwrap()
        .first()
        .to_string();

        let txid2 = from_inputs::quick_send(
            &faucet,
            vec![(
                get_base_address_macro!(recipient, "sapling").as_str(),
                40_000,
                None,
            )],
        )
        .await
        .unwrap()
        .first()
        .to_string();

        let txid3 = from_inputs::quick_send(
            &faucet,
            vec![(
                get_base_address_macro!(recipient, "transparent").as_str(),
                40_000,
                None,
            )],
        )
        .await
        .unwrap()
        .first()
        .to_string();

        zingo_testutils::generate_n_blocks_return_new_height(&regtest_manager, 1)
            .await
            .unwrap();

        faucet.do_sync(true).await.unwrap();
        recipient.do_sync(true).await.unwrap();

        println!(
            "Transaction Inputs:\n{:?}",
            zingo_testutils::tx_inputs(&faucet, txid1.as_str()).await
        );
        println!(
            "Transaction Outputs:\n{:?}",
            zingo_testutils::tx_outputs(&recipient, txid1.as_str()).await
        );
        println!(
            "Transaction Change:\n{:?}",
            zingo_testutils::tx_outputs(&faucet, txid1.as_str()).await
        );

        let tx_actions_txid1 =
            zingo_testutils::tx_actions(&faucet, Some(&recipient), txid1.as_str()).await;
        println!("Transaction Actions:\n{:?}", tx_actions_txid1);

        let calculated_fee_txid1 =
            zingo_testutils::total_tx_value(&faucet, txid1.as_str()).await - 40_000;
        println!("Fee Paid: {}", calculated_fee_txid1);

        let expected_fee_txid1 = 5000
            * (cmp::max(
                2,
                tx_actions_txid1.transparent_tx_actions
                    + tx_actions_txid1.sapling_tx_actions
                    + tx_actions_txid1.orchard_tx_actions,
            ));
        println!("Expected Fee: {}", expected_fee_txid1);

        assert_eq!(calculated_fee_txid1, expected_fee_txid1 as u64);

        println!(
            "Transaction Inputs:\n{:?}",
            zingo_testutils::tx_inputs(&faucet, txid2.as_str()).await
        );
        println!(
            "Transaction Outputs:\n{:?}",
            zingo_testutils::tx_outputs(&recipient, txid2.as_str()).await
        );
        println!(
            "Transaction Change:\n{:?}",
            zingo_testutils::tx_outputs(&faucet, txid2.as_str()).await
        );

        let tx_actions_txid2 =
            zingo_testutils::tx_actions(&faucet, Some(&recipient), txid2.as_str()).await;
        println!("Transaction Actions:\n{:?}", tx_actions_txid2);

        let calculated_fee_txid2 =
            zingo_testutils::total_tx_value(&faucet, txid2.as_str()).await - 40_000;
        println!("Fee Paid: {}", calculated_fee_txid2);

        let expected_fee_txid2 = 5000
            * (cmp::max(
                2,
                tx_actions_txid2.transparent_tx_actions
                    + tx_actions_txid2.sapling_tx_actions
                    + tx_actions_txid2.orchard_tx_actions,
            ));
        println!("Expected Fee: {}", expected_fee_txid2);

        assert_eq!(calculated_fee_txid2, expected_fee_txid2 as u64);

        println!(
            "Transaction Inputs:\n{:?}",
            zingo_testutils::tx_inputs(&faucet, txid3.as_str()).await
        );
        println!(
            "Transaction Outputs:\n{:?}",
            zingo_testutils::tx_outputs(&recipient, txid3.as_str()).await
        );
        println!(
            "Transaction Change:\n{:?}",
            zingo_testutils::tx_outputs(&faucet, txid3.as_str()).await
        );

        let tx_actions_txid3 =
            zingo_testutils::tx_actions(&faucet, Some(&recipient), txid3.as_str()).await;
        println!("Transaction Actions:\n{:?}", tx_actions_txid3);

        let calculated_fee_txid3 =
            zingo_testutils::total_tx_value(&faucet, txid3.as_str()).await - 40_000;
        println!("Fee Paid: {}", calculated_fee_txid3);

        let expected_fee_txid3 = 5000
            * (cmp::max(
                2,
                tx_actions_txid3.transparent_tx_actions
                    + tx_actions_txid3.sapling_tx_actions
                    + tx_actions_txid3.orchard_tx_actions,
            ));
        println!("Expected Fee: {}", expected_fee_txid3);

        assert_eq!(calculated_fee_txid3, expected_fee_txid3 as u64);

        let txid4 = zingo_testutils::lightclient::from_inputs::quick_send(
            &recipient,
            vec![(
                get_base_address_macro!(faucet, "transparent").as_str(),
                55_000,
                None,
            )],
        )
        .await
        .unwrap()
        .first()
        .to_string();

        zingo_testutils::generate_n_blocks_return_new_height(&regtest_manager, 1)
            .await
            .unwrap();

        faucet.do_sync(true).await.unwrap();
        recipient.do_sync(true).await.unwrap();

        println!(
            "Transaction Inputs:\n{:?}",
            zingo_testutils::tx_inputs(&recipient, txid4.as_str()).await
        );
        println!(
            "Transaction Outputs:\n{:?}",
            zingo_testutils::tx_outputs(&faucet, txid4.as_str()).await
        );
        println!(
            "Transaction Change:\n{:?}",
            zingo_testutils::tx_outputs(&recipient, txid4.as_str()).await
        );

        let tx_actions_txid4 =
            zingo_testutils::tx_actions(&recipient, Some(&faucet), txid4.as_str()).await;
        println!("Transaction Actions:\n{:?}", tx_actions_txid4);

        let calculated_fee_txid4 =
            zingo_testutils::total_tx_value(&recipient, txid4.as_str()).await - 55_000;
        println!("Fee Paid: {}", calculated_fee_txid4);

        let expected_fee_txid4 = 5000
            * (cmp::max(
                2,
                tx_actions_txid4.transparent_tx_actions
                    + tx_actions_txid4.sapling_tx_actions
                    + tx_actions_txid4.orchard_tx_actions,
            ));
        println!("Expected Fee: {}", expected_fee_txid4);

        assert_eq!(calculated_fee_txid4, expected_fee_txid4 as u64);
    }

    #[tokio::test]
    async fn dust_send_fees() {
        let (regtest_manager, _cph, faucet, recipient) =
            scenarios::faucet_recipient_default().await;

        let txid1 = zingo_testutils::lightclient::from_inputs::quick_send(
            &faucet,
            vec![(
                get_base_address_macro!(recipient, "unified").as_str(),
                0,
                None,
            )],
        )
        .await
        .unwrap()
        .first()
        .to_string();

        zingo_testutils::generate_n_blocks_return_new_height(&regtest_manager, 1)
            .await
            .unwrap();

        faucet.do_sync(true).await.unwrap();
        recipient.do_sync(true).await.unwrap();

        println!(
            "Transaction Inputs:\n{:?}",
            zingo_testutils::tx_inputs(&faucet, txid1.as_str()).await
        );
        println!(
            "Transaction Outputs:\n{:?}",
            zingo_testutils::tx_outputs(&recipient, txid1.as_str()).await
        );
        println!(
            "Transaction Change:\n{:?}",
            zingo_testutils::tx_outputs(&faucet, txid1.as_str()).await
        );

        let tx_actions_txid1 =
            zingo_testutils::tx_actions(&faucet, Some(&recipient), txid1.as_str()).await;
        println!("Transaction Actions:\n{:?}", tx_actions_txid1);

        let calculated_fee_txid1 = zingo_testutils::total_tx_value(&faucet, txid1.as_str()).await;
        println!("Fee Paid: {}", calculated_fee_txid1);

        let expected_fee_txid1 = 5000
            * (cmp::max(
                2,
                tx_actions_txid1.transparent_tx_actions
                    + tx_actions_txid1.sapling_tx_actions
                    + tx_actions_txid1.orchard_tx_actions,
            ));
        println!("Expected Fee: {}", expected_fee_txid1);

        assert_eq!(calculated_fee_txid1, expected_fee_txid1 as u64);
    }

    #[tokio::test]
    async fn shield_send_fees() {
        let (regtest_manager, _cph, faucet, recipient) =
            scenarios::faucet_recipient_default().await;

        zingo_testutils::lightclient::from_inputs::quick_send(
            &faucet,
            vec![(
                get_base_address_macro!(recipient, "transparent").as_str(),
                40_000,
                None,
            )],
        )
        .await
        .unwrap();

        zingo_testutils::generate_n_blocks_return_new_height(&regtest_manager, 1)
            .await
            .unwrap();

        faucet.do_sync(true).await.unwrap();
        recipient.do_sync(true).await.unwrap();

        let txid1 = recipient.quick_shield().await.unwrap().first().to_string();

        zingo_testutils::generate_n_blocks_return_new_height(&regtest_manager, 1)
            .await
            .unwrap();

        faucet.do_sync(true).await.unwrap();
        recipient.do_sync(true).await.unwrap();

        println!(
            "Transaction Inputs:\n{:?}",
            zingo_testutils::tx_inputs(&recipient, txid1.as_str()).await
        );
        println!(
            "Transaction Outputs:\n{:?}",
            zingo_testutils::tx_outputs(&recipient, txid1.as_str()).await
        );

        let tx_actions_txid1 = zingo_testutils::tx_actions(&recipient, None, txid1.as_str()).await;
        println!("Transaction Actions:\n{:?}", tx_actions_txid1);

        let calculated_fee_txid1 =
            zingo_testutils::total_tx_value(&recipient, txid1.as_str()).await;
        println!("Fee Paid: {}", calculated_fee_txid1);

        let expected_fee_txid1 = 5000
            * (cmp::max(
                2,
                tx_actions_txid1.transparent_tx_actions
                    + tx_actions_txid1.sapling_tx_actions
                    + tx_actions_txid1.orchard_tx_actions,
            ));
        println!("Expected Fee: {}", expected_fee_txid1);

        assert_eq!(calculated_fee_txid1, expected_fee_txid1 as u64);

        zingo_testutils::lightclient::from_inputs::quick_send(
            &faucet,
            vec![(
                get_base_address_macro!(recipient, "transparent").as_str(),
                40_000,
                None,
            )],
        )
        .await
        .unwrap();

        zingo_testutils::generate_n_blocks_return_new_height(&regtest_manager, 1)
            .await
            .unwrap();

        faucet.do_sync(true).await.unwrap();
        recipient.do_sync(true).await.unwrap();
    }
}

#[tokio::test]
async fn proxy_server_worky() {
    zingo_testutils::check_proxy_server_works().await
}

#[tokio::test]
async fn propose_orchard_dust_to_sapling() {
    let (regtest_manager, _cph, faucet, recipient, _) =
        scenarios::faucet_funded_recipient_default(100_000).await;

    from_inputs::send(
        &faucet,
        vec![(&get_base_address_macro!(&recipient, "unified"), 4_000, None)],
    )
    .await
    .unwrap();
    increase_height_and_wait_for_client(&regtest_manager, &recipient, 1)
        .await
        .unwrap();

    from_inputs::propose(
        &recipient,
        vec![(&get_base_address_macro!(faucet, "sapling"), 10_000, None)],
    )
    .await
    .unwrap();
}

#[tokio::test]
async fn zip317_send_all() {
    let (regtest_manager, _cph, faucet, recipient, _) =
        scenarios::faucet_funded_recipient_default(100_000).await;

    from_inputs::send(
        &faucet,
        vec![(&get_base_address_macro!(&recipient, "unified"), 5_000, None)],
    )
    .await
    .unwrap();
    increase_height_and_wait_for_client(&regtest_manager, &faucet, 1)
        .await
        .unwrap();
    from_inputs::send(
        &faucet,
        vec![(
            &get_base_address_macro!(&recipient, "sapling"),
            50_000,
            None,
        )],
    )
    .await
    .unwrap();
    increase_height_and_wait_for_client(&regtest_manager, &faucet, 1)
        .await
        .unwrap();
    from_inputs::send(
        &faucet,
        vec![(&get_base_address_macro!(&recipient, "sapling"), 4_000, None)],
    )
    .await
    .unwrap();
    increase_height_and_wait_for_client(&regtest_manager, &faucet, 1)
        .await
        .unwrap();
    from_inputs::send(
        &faucet,
        vec![(&get_base_address_macro!(&recipient, "unified"), 4_000, None)],
    )
    .await
    .unwrap();
    increase_height_and_wait_for_client(&regtest_manager, &faucet, 1)
        .await
        .unwrap();
    recipient.do_sync(false).await.unwrap();

    recipient
        .propose_send_all(
            address_from_str(
                &get_base_address_macro!(faucet, "sapling"),
                &recipient.config().chain,
            )
            .unwrap(),
            None,
        )
        .await
        .unwrap();
    recipient
        .complete_and_broadcast_stored_proposal()
        .await
        .unwrap();
    increase_height_and_wait_for_client(&regtest_manager, &recipient, 1)
        .await
        .unwrap();
    faucet.do_sync(false).await.unwrap();

    assert_eq!(
        recipient
            .wallet
            .confirmed_balance_excluding_dust::<SaplingDomain>(None)
            .await,
        Some(0)
    );
    assert_eq!(
        recipient
            .wallet
            .confirmed_balance_excluding_dust::<OrchardDomain>(None)
            .await,
        Some(0)
    );
}

#[tokio::test]
async fn zip317_send_all_insufficient_funds() {
    let (_regtest_manager, _cph, faucet, recipient, _) =
        scenarios::faucet_funded_recipient_default(10_000).await;

    let proposal_error = recipient
        .propose_send_all(
            address_from_str(
                &get_base_address_macro!(faucet, "sapling"),
                &recipient.config().chain,
            )
            .unwrap(),
            None,
        )
        .await;

    match proposal_error {
        Err(ProposeSendError::Proposal(
            zcash_client_backend::data_api::error::Error::InsufficientFunds {
                available: a,
                required: r,
            },
        )) => {
            assert_eq!(a, NonNegativeAmount::const_from_u64(10_000));
            assert_eq!(r, NonNegativeAmount::const_from_u64(20_000));
        }
        _ => panic!("expected an InsufficientFunds error"),
    }
}

#[tokio::test]
async fn zip317_send_all_zero_value() {
    let (_regtest_manager, _cph, faucet, recipient, _) =
        scenarios::faucet_funded_recipient_default(10_000).await;

    let proposal_error = recipient
        .propose_send_all(
            address_from_str(
                &get_base_address_macro!(faucet, "unified"),
                &recipient.config().chain,
            )
            .unwrap(),
            None,
        )
        .await;

    assert!(matches!(
        proposal_error,
        Err(ProposeSendError::ZeroValueSendAll)
    ))
}<|MERGE_RESOLUTION|>--- conflicted
+++ resolved
@@ -2163,29 +2163,39 @@
                 .max_leaf_position(0)
         );
     }
-<<<<<<< HEAD
-    #[tokio::test]
-    async fn rescan_still_have_outgoing_metadata_with_sends_to_self() {
-        let (regtest_manager, _cph, faucet) = scenarios::faucet_default().await;
-        zingo_testutils::increase_height_and_wait_for_client(&regtest_manager, &faucet, 1)
-            .await
-            .unwrap();
-        let sapling_addr = get_base_address_macro!(faucet, "sapling");
-        for memo in [None, Some("foo")] {
-            from_inputs::quick_send(
-                &faucet,
-                vec![(
-                    sapling_addr.as_str(),
-                    {
-                        let balance = faucet.do_balance().await;
-                        balance.spendable_sapling_balance.unwrap()
-                            + balance.spendable_orchard_balance.unwrap()
-                    } - u64::from(MINIMUM_FEE),
-                    memo,
-                )],
-=======
     /// This mod collects tests of outgoing_metadata (a TransactionRecordField) across rescans
     mod rescan_still_have_outgoing_metadata {
+        #[ignore = "redundant with tests that validate with validate_otd"]
+        #[tokio::test]
+        async fn multiple_outgoing_metadatas_work_right_on_restore() {
+            let inital_value = 100_000;
+            let (ref regtest_manager, _cph, faucet, ref recipient, _txid) =
+                scenarios::faucet_funded_recipient_default(inital_value).await;
+            from_inputs::send(
+                recipient,
+                vec![(&get_base_address_macro!(faucet, "unified"), 10_000, None); 2],
+            )
+            .await
+            .unwrap();
+            zingo_testutils::increase_height_and_wait_for_client(regtest_manager, recipient, 1)
+                .await
+                .unwrap();
+            let pre_rescan_transactions = recipient.do_list_transactions().await;
+            let pre_rescan_summaries = recipient.transaction_summaries().await;
+            recipient.do_rescan().await.unwrap();
+            let post_rescan_transactions = recipient.do_list_transactions().await;
+            let post_rescan_summaries = recipient.transaction_summaries().await;
+            assert_eq!(pre_rescan_transactions, post_rescan_transactions);
+            assert_eq!(pre_rescan_summaries, post_rescan_summaries);
+            let mut outgoing_metadata = pre_rescan_transactions
+                .members()
+                .find_map(|tx| tx.entries().find(|(key, _val)| key == &"outgoing_metadata"))
+                .unwrap()
+                .1
+                .members();
+            // The two outgoing spends were identical. They should be represented as such
+            assert_eq!(outgoing_metadata.next(), outgoing_metadata.next());
+        }
         use super::*;
         use crate::utils::conversion;
         #[tokio::test]
@@ -2251,7 +2261,6 @@
                 )
                 .await
                 .unwrap(),
->>>>>>> 628a4d18
             )
             .unwrap();
             // TODO:  This chain height bump should be unnecessary. I think removing
@@ -2265,51 +2274,6 @@
                 external_send_txid_with_memo
             );
         }
-<<<<<<< HEAD
-        let transactions = faucet.do_list_transactions().await;
-        let notes = faucet.do_list_notes(true).await;
-        faucet.do_rescan().await.unwrap();
-        let post_rescan_transactions = faucet.do_list_transactions().await;
-        let post_rescan_notes = faucet.do_list_notes(true).await;
-        assert_eq!(
-            transactions,
-            post_rescan_transactions,
-            "Pre-Rescan: {}\n\n\nPost-Rescan: {}",
-            json::stringify_pretty(transactions.clone(), 4),
-            json::stringify_pretty(post_rescan_transactions.clone(), 4)
-        );
-
-        // Notes are not in deterministic order after rescan. Instead, iterate over all
-        // the notes and check that they exist post-rescan
-        for (field_name, field) in notes.entries() {
-            for note in field.members() {
-                assert!(post_rescan_notes[field_name]
-                    .members()
-                    .any(|post_rescan_note| post_rescan_note == note));
-            }
-            assert_eq!(field.len(), post_rescan_notes[field_name].len());
-        }
-    }
-    #[tokio::test]
-    async fn rescan_still_have_outgoing_metadata() {
-        let (regtest_manager, _cph, faucet, recipient) =
-            scenarios::faucet_recipient_default().await;
-        from_inputs::quick_send(
-            &faucet,
-            vec![(
-                get_base_address_macro!(recipient, "sapling").as_str(),
-                1_000,
-                Some("foo"),
-            )],
-        )
-        .await
-        .unwrap();
-        zingo_testutils::increase_height_and_wait_for_client(&regtest_manager, &faucet, 1)
-=======
-        #[ignore = "this test is redundant with the other rescan metadata checkers.
-         Tests that show correctness of list_value_transfers across rescan:
-           * external_send
-           * self_send "]
         #[tokio::test]
         async fn check_list_value_transfers_across_rescan() {
             let inital_value = 100_000;
@@ -2319,7 +2283,6 @@
                 recipient,
                 vec![(&get_base_address_macro!(faucet, "unified"), 10_000, None); 2],
             )
->>>>>>> 628a4d18
             .await
             .unwrap();
             zingo_testutils::increase_height_and_wait_for_client(regtest_manager, recipient, 1)
@@ -2343,7 +2306,6 @@
         }
     }
     #[tokio::test]
-<<<<<<< HEAD
     async fn multiple_outgoing_metadatas_work_right_on_restore() {
         let inital_value = 100_000;
         let (ref regtest_manager, _cph, faucet, ref recipient, _txid) =
@@ -2358,10 +2320,10 @@
             .await
             .unwrap();
         let pre_rescan_transactions = recipient.do_list_transactions().await;
-        let pre_rescan_summaries = recipient.list_txsummaries().await;
+        let pre_rescan_summaries = recipient.transaction_summaries().await;
         recipient.do_rescan().await.unwrap();
         let post_rescan_transactions = recipient.do_list_transactions().await;
-        let post_rescan_summaries = recipient.list_txsummaries().await;
+        let post_rescan_summaries = recipient.transaction_summaries().await;
         assert_eq!(pre_rescan_transactions, post_rescan_transactions);
         assert_eq!(pre_rescan_summaries, post_rescan_summaries);
         let mut outgoing_metadata = pre_rescan_transactions
@@ -2372,7 +2334,8 @@
             .members();
         // The two outgoing spends were identical. They should be represented as such
         assert_eq!(outgoing_metadata.next(), outgoing_metadata.next());
-=======
+    }
+    #[tokio::test]
     async fn note_selection_order() {
         // In order to fund a transaction multiple notes may be selected and consumed.
         // To minimize note selection operations notes are consumed from largest to smallest.
@@ -2421,6 +2384,7 @@
         )
         .await
         .unwrap();
+        /*
         let client_2_notes = recipient.do_list_notes(false).await;
         // The 3000 zat note to cover the value, plus another for the tx-fee.
         let first_value = client_2_notes["pending_sapling_notes"][0]["value"]
@@ -2449,13 +2413,15 @@
             .members()
             .filter(|note| !note["is_change"].as_bool().unwrap())
             .map(extract_value_as_u64)
-            .collect::<Vec<_>>();
+            .collect::<Vec<u64>>();
+        */
         // client_2 got a total of 3000+2000+1000
         // It sent 3000 to the client_1, and also
         // paid the default transaction fee.
         // In non change notes it has 1000.
         // There is an outstanding 2000 that is marked as change.
         // After sync the unspent_sapling_notes should go to 3000.
+        /*
         assert_eq!(non_change_note_values.iter().sum::<u64>(), 10000u64);
 
         zingo_testutils::increase_height_and_wait_for_client(&regtest_manager, &recipient, 5)
@@ -2484,7 +2450,7 @@
         );
 
         // More explicit than ignoring the unused variable, we only care about this in order to drop it
->>>>>>> 628a4d18
+        */
     }
     #[tokio::test]
     async fn mempool_clearing_and_full_batch_syncs_correct_trees() {
@@ -3112,13 +3078,8 @@
     }
 
     #[tokio::test]
-<<<<<<< HEAD
-    async fn pool_migration_check_fees() {
-        // Check that list_txsummaries behaves correctly given different fee scenarios
-=======
     async fn list_value_transfers_check_fees() {
         // Check that list_value_transfers behaves correctly given different fee scenarios
->>>>>>> 628a4d18
         let (regtest_manager, _cph, mut client_builder, regtest_network) =
             scenarios::custom_clients_default().await;
         let faucet = client_builder.build_faucet(false, regtest_network).await;
