//! Traits for interfacing a wallet with the sync engine

use std::collections::{BTreeMap, HashMap};
use std::fmt::Debug;

use zcash_client_backend::keys::UnifiedFullViewingKey;
use zcash_primitives::consensus::BlockHeight;
use zcash_primitives::zip32::AccountId;

use crate::primitives::{NullifierMap, WalletCompactBlock};

/// Temporary dump for all neccessary wallet functionality for PoC
pub trait SyncWallet {
    /// Errors associated with interfacing the sync engine with wallet data
    type Error: Debug;

    /// Returns all unified full viewing keys known to this wallet.
    fn get_unified_full_viewing_keys(
        &self,
    ) -> Result<HashMap<AccountId, UnifiedFullViewingKey>, Self::Error>;
}

/// Trait for interfacing sync engine [`crate::primitives::WalletCompactBlock`] with wallet data
/// Intended to be implemented on - or within - the wallet data struct
pub trait SyncCompactBlocks: SyncWallet {
    /// Get a stored wallet compact block from wallet data by block height
    /// Must return error if block is not found
    fn get_wallet_compact_block(
        &self,
        block_height: BlockHeight,
    ) -> Result<WalletCompactBlock, Self::Error>;

    /// Store wallet compact blocks in wallet data
    fn store_wallet_compact_blocks(
<<<<<<< HEAD
        &self,
        wallet_compact_blocks: HashMap<BlockHeight, WalletCompactBlock>,
    ) -> impl std::future::Future<Output = Result<(), Self::Error>> + Send;
}

/// Trait for interfacing nullifiers with wallet data
/// Intended to be implemented on - or within - the wallet data struct
pub trait SyncNullifiers: SyncWallet {
    /// Store nullifier map in wallet data
    fn store_nullifier_map(&mut self, nullifier_map: NullifierMap) -> Result<(), Self::Error>;
=======
        &mut self,
        wallet_compact_blocks: BTreeMap<BlockHeight, WalletCompactBlock>,
    ) -> Result<(), Self::Error>;
>>>>>>> d0857d29
}<|MERGE_RESOLUTION|>--- conflicted
+++ resolved
@@ -32,10 +32,9 @@
 
     /// Store wallet compact blocks in wallet data
     fn store_wallet_compact_blocks(
-<<<<<<< HEAD
-        &self,
-        wallet_compact_blocks: HashMap<BlockHeight, WalletCompactBlock>,
-    ) -> impl std::future::Future<Output = Result<(), Self::Error>> + Send;
+        &mut self,
+        wallet_compact_blocks: BTreeMap<BlockHeight, WalletCompactBlock>,
+    ) -> Result<(), Self::Error>;
 }
 
 /// Trait for interfacing nullifiers with wallet data
@@ -43,9 +42,4 @@
 pub trait SyncNullifiers: SyncWallet {
     /// Store nullifier map in wallet data
     fn store_nullifier_map(&mut self, nullifier_map: NullifierMap) -> Result<(), Self::Error>;
-=======
-        &mut self,
-        wallet_compact_blocks: BTreeMap<BlockHeight, WalletCompactBlock>,
-    ) -> Result<(), Self::Error>;
->>>>>>> d0857d29
 }