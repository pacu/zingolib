[package]
name = "zingolib"
version = "0.2.0"
authors = ["zingo@zingolabs.org>"]
edition = "2021"

# See more keys and their definitions at https://doc.rust-lang.org/cargo/reference/manifest.html

[features]
deprecations = ["lightclient-deprecated"]
lightclient-deprecated = []
darkside_tests = []
<<<<<<< HEAD
test-elevation = ["portpicker", "testvectors", "tempfile", "tempdir"]
testvectors = []
tempfile = ["dep:tempfile"]
=======
sync = [ "dep:zingo-sync" ]
test-elevation = []
>>>>>>> 2b82aaff

[dependencies]
zingo-memo = { path = "../zingo-memo" }
zingo-status = { path = "../zingo-status" }
zingo-netutils = { path = "../zingo-netutils" }
zingo-sync = { path = "../zingo-sync", optional = true }

prost = { workspace = true }
tonic = { workspace = true }

orchard = { workspace = true }
shardtree = { workspace = true, features = ["legacy-api"] }
incrementalmerkletree = { workspace = true, features = ["test-dependencies", "legacy-api"] }
zcash_address = { workspace = true }
zcash_client_backend = { workspace = true, features = ["unstable", "transparent-inputs", "unstable-serialization", "unstable-spanning-tree"] }
zcash_encoding = { workspace = true }
zcash_keys = { workspace = true }
zcash_note_encryption = { workspace = true }
zcash_primitives = { workspace = true }
zcash_proofs = { workspace = true }
zip32.workspace = true

append-only-vec = { workspace = true }

log = { workspace = true }
http.workspace = true
base64 = { workspace = true }
bytes = { workspace = true }
rand = { workspace = true }
serde_json = { workspace = true }
tokio =  { workspace = true, features = ["full"] }
reqwest = { workspace = true, features = ["json"] }
futures = { workspace = true }
hex = { workspace = true }
ring = { workspace = true }
json = { workspace = true }
lazy_static = { workspace = true }
secp256k1 = { workspace = true }
ripemd160 = { workspace = true }
sha2 = { workspace = true }
base58 = { workspace = true }
byteorder = { workspace = true }
ff = { workspace = true }
jubjub = { workspace = true }
bls12_381 = { workspace = true }
group = { workspace = true }
rust-embed = { workspace = true, features = ["debug-embed"] }
subtle = { workspace = true }
nonempty.workspace = true
tracing-subscriber = { workspace = true }
indoc = { workspace = true }
serde = { workspace = true, features = ["derive"] }
sapling-crypto.workspace = true
secrecy = { workspace = true }
getset = { workspace = true }
test-case = { workspace = true }
proptest = { workspace = true }
thiserror = { workspace = true }
hdwallet = { workspace = true }
chrono = { workspace = true }
enum_dispatch = { workspace = true }
portpicker = { workspace = true, optional = true }
tempdir = {workspace = true, optional = true }
tempfile = {workspace = true, optional = true }
dirs.workspace = true
log4rs.workspace = true

[dev-dependencies]
concat-idents = { workspace = true }
tempfile = { workspace = true }

[build-dependencies]
build_utils = { workspace = true }<|MERGE_RESOLUTION|>--- conflicted
+++ resolved
@@ -10,14 +10,10 @@
 deprecations = ["lightclient-deprecated"]
 lightclient-deprecated = []
 darkside_tests = []
-<<<<<<< HEAD
 test-elevation = ["portpicker", "testvectors", "tempfile", "tempdir"]
 testvectors = []
 tempfile = ["dep:tempfile"]
-=======
 sync = [ "dep:zingo-sync" ]
-test-elevation = []
->>>>>>> 2b82aaff
 
 [dependencies]
 zingo-memo = { path = "../zingo-memo" }
