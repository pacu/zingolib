--- conflicted
+++ resolved
@@ -66,14 +66,12 @@
 tracing-subscriber = "0.3.15"
 tracing = "0.1.36"
 indoc = "2.0.1"
-<<<<<<< HEAD
 shardtree = { workspace = true }
 derive_more = "0.99.17"
 either = "1.8.1"
-=======
+
 append-only-vec = { git = "https://github.com/zancas/append-only-vec.git", branch = "add_debug_impl" }
 
->>>>>>> 2829fba3
 [dev-dependencies]
 portpicker = "0.1.0"
 tempfile = "3.3.0"
