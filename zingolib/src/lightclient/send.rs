--- conflicted
+++ resolved
@@ -232,11 +232,7 @@
             receivers: Receivers,
         ) -> Result<NonEmpty<TxId>, QuickSendError> {
             let proposal = self
-<<<<<<< HEAD
-                .create_send_proposal(request)
-=======
-                .propose_send(receivers)
->>>>>>> e9486083
+                .create_send_proposal(receivers)
                 .await
                 .map_err(QuickSendError::ProposeSend)?;
             self.complete_and_broadcast::<NoteId>(&proposal)
