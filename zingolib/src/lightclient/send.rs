--- conflicted
+++ resolved
@@ -139,11 +139,8 @@
 
     use zcash_client_backend::proposal::Proposal;
     use zcash_client_backend::wallet::NoteId;
-<<<<<<< HEAD
+    use zcash_client_backend::zip321::TransactionRequest;
     use zcash_keys::keys::UnifiedSpendingKey;
-=======
-    use zcash_client_backend::zip321::TransactionRequest;
->>>>>>> 1ef89dc7
     use zcash_primitives::transaction::TxId;
 
     use thiserror::Error;
@@ -157,6 +154,25 @@
     pub enum CompleteAndBroadcastError {
         #[error("No witness trees. This is viewkey watch, not spendkey wallet.")]
         NoSpendCapability,
+        #[error("No proposal. Call do_propose first.")]
+        NoProposal,
+        #[error("Cant get submission height. Server connection?: {0}")]
+        SubmissionHeight(String),
+        #[error("Could not load sapling_params: {0}")]
+        SaplingParams(String),
+        #[error("Could not find UnifiedSpendKey: {0}")]
+        UnifiedSpendKey(std::io::Error),
+        #[error("Can't Calculate {0}")]
+        Calculation(
+            zcash_client_backend::data_api::error::Error<
+                crate::wallet::tx_map_and_maybe_trees::TxMapAndMaybeTreesTraitError,
+                std::convert::Infallible,
+                std::convert::Infallible,
+                zcash_primitives::transaction::fees::zip317::FeeError,
+            >,
+        ),
+        #[error("Broadcast failed: {0}")]
+        Broadcast(String),
     }
 
     #[allow(missing_docs)] // error types document themselves
@@ -240,7 +256,7 @@
                         &step_results,
                         step,
                     )
-                    .map_err(DoSendProposedError::Calculation)?
+                    .map_err(CompleteAndBroadcastError::Calculation)?
                 };
 
                 let txid = self
@@ -256,7 +272,7 @@
                         },
                     )
                     .await
-                    .map_err(DoSendProposedError::Broadcast)?;
+                    .map_err(CompleteAndBroadcastError::Broadcast)?;
                 step_results.push((step, step_result));
                 txids.push(txid);
             }
