--- conflicted
+++ resolved
@@ -1,46 +1,51 @@
 //! TODO: Add Mod Description Here!
 use log::debug;
 
-<<<<<<< HEAD
 use zcash_client_backend::{
     address::Address,
     zip321::{Payment, TransactionRequest},
 };
-use zcash_primitives::transaction::TxId;
 use zcash_primitives::{
     consensus::BlockHeight,
     memo::MemoBytes,
     transaction::{components::amount::NonNegativeAmount, fees::zip317::MINIMUM_FEE},
 };
-=======
-use zcash_client_backend::address::Address;
-use zcash_primitives::consensus::BlockHeight;
-use zcash_primitives::memo::MemoBytes;
-use zcash_primitives::transaction::components::amount::NonNegativeAmount;
-use zcash_primitives::transaction::fees::zip317::MINIMUM_FEE;
->>>>>>> fc3eb8bf
 use zcash_proofs::prover::LocalTxProver;
 
 use crate::utils::zatoshis_from_u64;
 use crate::wallet::Pool;
 
-<<<<<<< HEAD
-#[cfg(feature = "zip317")]
-use {
-    crate::{error::ZingoLibError, wallet::tx_map_and_maybe_trees::TxMapAndMaybeTrees},
-    std::{num::NonZeroU32, ops::DerefMut},
-    zcash_client_backend::{
-        data_api::wallet::input_selection::GreedyInputSelector, ShieldedProtocol,
-    },
-    zingoconfig::ChainType,
-};
-=======
 use super::LightClient;
 use super::LightWalletSendProgress;
->>>>>>> fc3eb8bf
 
 #[cfg(feature = "zip317")]
-use zcash_primitives::transaction::TxId;
+type GISKit = GreedyInputSelector<
+    crate::wallet::tx_map_and_maybe_trees::TxMapAndMaybeTrees,
+    zcash_client_backend::fees::zip317::SingleOutputChangeStrategy,
+>;
+
+/// converts from raw receivers to TransactionRequest
+pub fn receivers_becomes_transaction_request(
+    receivers: Vec<(Address, NonNegativeAmount, Option<MemoBytes>)>,
+) -> Result<TransactionRequest, zcash_client_backend::zip321::Zip321Error> {
+    let mut payments = vec![];
+    for out in receivers.clone() {
+        payments.push(Payment {
+            recipient_address: out.0,
+            amount: out.1,
+            memo: out.2,
+            label: None,
+            message: None,
+            other_params: vec![],
+        });
+    }
+
+    TransactionRequest::new(payments)
+}
+use {
+    zcash_client_backend::data_api::wallet::input_selection::GreedyInputSelector,
+    zcash_primitives::transaction::TxId,
+};
 
 impl LightClient {
     async fn get_submission_height(&self) -> Result<BlockHeight, String> {
