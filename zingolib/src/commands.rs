//! An interface that passes strings (e.g. from a cli, into zingolib)
//! upgrade-or-replace

use crate::wallet::MemoDownloadOption;
use crate::{lightclient::LightClient, wallet};
use indoc::indoc;
use json::object;
use lazy_static::lazy_static;
use std::collections::HashMap;
use std::convert::TryInto;
use std::str::FromStr;
use tokio::runtime::Runtime;
use zcash_address::unified::{Container, Encoding, Ufvk};
use zcash_client_backend::address::Address;
use zcash_primitives::consensus::Parameters;
use zcash_primitives::transaction::fees::zip317::MINIMUM_FEE;

/// Errors associated with the commands interface
mod error;
/// Utilities associated with the commands interface
mod utils;

lazy_static! {
    static ref RT: Runtime = tokio::runtime::Runtime::new().unwrap();
}

/// TODO: Add Doc Comment Here!
pub trait Command {
    /// TODO: Add Doc Comment Here!
    fn help(&self) -> &'static str;

    /// TODO: Add Doc Comment Here!
    fn short_help(&self) -> &'static str;

    /// TODO: Add Doc Comment Here!
    fn exec(&self, _args: &[&str], lightclient: &LightClient) -> String;
}

/// TODO: Add Doc Comment Here!
pub trait ShortCircuitedCommand {
    /// TODO: Add Doc Comment Here!
    fn exec_without_lc(args: Vec<String>) -> String;
}

struct GetVersionCommand {}
impl Command for GetVersionCommand {
    fn help(&self) -> &'static str {
        indoc! {r#"
            Return the git describe --dirty of the repo at build time.
        "#}
    }

    fn short_help(&self) -> &'static str {
        "Get version of build code"
    }

    fn exec(&self, _args: &[&str], _lightclient: &LightClient) -> String {
        crate::git_description().to_string()
    }
}

struct ChangeServerCommand {}
impl Command for ChangeServerCommand {
    fn help(&self) -> &'static str {
        indoc! {r#"
            Change the lightwalletd server to receive blockchain data from
            Usage:
            changeserver [server_uri]

            Example:
            changeserver https://mainnet.lightwalletd.com:9067
        "#}
    }

    fn short_help(&self) -> &'static str {
        "Change lightwalletd server"
    }

    fn exec(&self, args: &[&str], lightclient: &LightClient) -> String {
        match args.len() {
            1 => match http::Uri::from_str(args[0]) {
                Ok(uri) => {
                    lightclient.set_server(uri);
                    "server set"
                }
                Err(_) => "invalid server uri",
            }
            .to_string(),
            _ => self.help().to_string(),
        }
    }
}

struct GetBirthdayCommand {}
impl Command for GetBirthdayCommand {
    fn help(&self) -> &'static str {
        indoc! {r#"
            Introspect over wallet value transfers, and report the lowest observed block height.
            Usage:
            get_birthday

            Example:
            get_birthday
        "#}
    }

    fn short_help(&self) -> &'static str {
        "Get wallet birthday."
    }

    fn exec(&self, _args: &[&str], lightclient: &LightClient) -> String {
        RT.block_on(async move { lightclient.wallet.get_birthday().await.to_string() })
    }
}

struct WalletKindCommand {}
impl Command for WalletKindCommand {
    fn help(&self) -> &'static str {
        indoc! {r#"
            Displays the kind of wallet currently loaded
            If a Ufvk, displays what pools are supported.
            Currently, spend-capable wallets will always have spend capability for all three pools
            "#}
    }

    fn short_help(&self) -> &'static str {
        "Displays the kind of wallet currently loaded"
    }

    fn exec(&self, _args: &[&str], lightclient: &LightClient) -> String {
        RT.block_on(async move {
            if lightclient.do_seed_phrase().await.is_ok() {
                object! {"kind" => "Seeded"}.pretty(4)
            } else {
                let capability = lightclient.wallet.wallet_capability();
                object! {
                    "kind" => "Loaded from key",
                    "transparent" => capability.transparent.kind_str(),
                    "sapling" => capability.sapling.kind_str(),
                    "orchard" => capability.orchard.kind_str(),
                }
                .pretty(4)
            }
        })
    }
}

struct InterruptCommand {}
impl Command for InterruptCommand {
    fn help(&self) -> &'static str {
        "Toggle the sync interrupt after batch flag."
    }
    fn short_help(&self) -> &'static str {
        "Toggle the sync interrupt after batch flag."
    }
    fn exec(&self, args: &[&str], lightclient: &LightClient) -> String {
        match args.len() {
            1 => RT.block_on(async move {
                match args[0] {
                    "true" => {
                        lightclient.interrupt_sync_after_batch(true).await;
                        "true".to_string()
                    }
                    "false" => {
                        lightclient.interrupt_sync_after_batch(false).await;
                        "false".to_string()
                    }
                    _ => self.help().to_string(),
                }
            }),
            _ => self.help().to_string(),
        }
    }
}

struct ParseAddressCommand {}
impl Command for ParseAddressCommand {
    fn help(&self) -> &'static str {
        indoc! {r#"
            Parse an address
            Usage:
            parse_address [address]

            Example
            parse_address tmSwk8bjXdCgBvpS8Kybk5nUyE21QFcDqre
        "#}
    }

    fn short_help(&self) -> &'static str {
        "Parse an address"
    }

    fn exec(&self, args: &[&str], _lightclient: &LightClient) -> String {
        match args.len() {
            1 => json::stringify_pretty(
                [
                    zingoconfig::ChainType::Mainnet,
                    zingoconfig::ChainType::Testnet,
                    zingoconfig::ChainType::Regtest(
                        zingoconfig::RegtestNetwork::all_upgrades_active(),
                    ),
                ]
                .iter()
                .find_map(|chain| Address::decode(chain, args[0]).zip(Some(chain)))
                .map(|(recipient_address, chain_name)| {
                    let chain_name_string = match chain_name {
                        zingoconfig::ChainType::Mainnet => "main",
                        zingoconfig::ChainType::Testnet => "test",
                        zingoconfig::ChainType::Regtest(_) => "regtest",
                    };

                    match recipient_address {
                        Address::Sapling(_) => object! {
                            "status" => "success",
                            "chain_name" => chain_name_string,
                            "address_kind" => "sapling",
                        },
                        Address::Transparent(_) => object! {
                            "status" => "success",
                            "chain_name" => chain_name_string,
                            "address_kind" => "transparent",
                        },
                        Address::Unified(ua) => {
                            let mut receivers_available = vec![];
                            if ua.orchard().is_some() {
                                receivers_available.push("orchard")
                            }
                            if ua.sapling().is_some() {
                                receivers_available.push("sapling")
                            }
                            if ua.transparent().is_some() {
                                receivers_available.push("transparent")
                            }
                            object! {
                                "status" => "success",
                                "chain_name" => chain_name_string,
                                "address_kind" => "unified",
                                "receivers_available" => receivers_available,
                            }
                        }
                    }
                }),
                4,
            ),
            _ => self.help().to_string(),
        }
    }
}

struct ParseViewKeyCommand {}
impl Command for ParseViewKeyCommand {
    fn help(&self) -> &'static str {
        indoc! {r#"
            Parse a View Key
            Usage:
            parse_viewkey viewing_key

            Example
            parse_viewkey uviewregtest1l6s73mncrefycjhksvcp3zd6x2rpwddewv852ms8w0j828wu77h8v07fs6ph68kyp0ujwk4qmr3w4v9js4mr3ufqyasr0sddgumzyjamcgreda44kxtv4ar084szez337ld58avd9at4r5lptltgkn6uayzd055upf8cnlkarnxp69kz0vzelfww08xxhm0q0azdsplxff0mn2yyve88jyl8ujfau66pnc37skvl9528zazztf6xgk8aeewswjg4eeahpml77cxh57spgywdsc99h99twmp8sqhmp7g78l3g90equ2l4vh9vy0va6r8p568qr7nm5l5y96qgwmw9j2j788lalpeywy0af86krh4td69xqrrye6dvfx0uff84s3pm50kqx3tg3ktx88j2ujswe25s7pqvv3w4x382x07w0dp5gguqu757wlyf80f5nu9uw7wqttxmvrjhkl22x43de960c7kt97ge0dkt52j7uckht54eq768
        "#}
    }

    fn short_help(&self) -> &'static str {
        "Parse a view_key."
    }

    fn exec(&self, args: &[&str], _lightclient: &LightClient) -> String {
        match args.len() {
            1 => {
                json::stringify_pretty(
                    match Ufvk::decode(args[0]) {
                        Ok((network, ufvk)) => {
                            let mut pools_available = vec![];
                            for fvk in ufvk.items_as_parsed() {
                                match fvk {
                            zcash_address::unified::Fvk::Orchard(_) => {
                                pools_available.push("orchard")
                            }
                            zcash_address::unified::Fvk::Sapling(_) => {
                                pools_available.push("sapling")
                            }
                            zcash_address::unified::Fvk::P2pkh(_) => {
                                pools_available.push("transparent")
                            }
                            zcash_address::unified::Fvk::Unknown { .. } => pools_available
                                .push("Unknown future protocol. Perhaps you're using old software"),
                        }
                            }
                            object! {
                                "status" => "success",
                                "chain_name" => match network {
                                    zcash_address::Network::Main => "main",
                                    zcash_address::Network::Test => "test",
                                    zcash_address::Network::Regtest => "regtest",
                                },
                                "address_kind" => "ufvk",
                                "pools_available" => pools_available,
                            }
                        }
                        Err(_) => {
                            object! {
                                "status" => "Invalid viewkey",
                                "chain_name" => json::JsonValue::Null,
                                "address_kind" => json::JsonValue::Null
                            }
                        }
                    },
                    4,
                )
            }
            _ => self.help().to_string(),
        }
    }
}

struct SyncCommand {}
impl Command for SyncCommand {
    fn help(&self) -> &'static str {
        indoc! {r#"
            Sync the light client with the server
            Usage:
            sync

        "#}
    }

    fn short_help(&self) -> &'static str {
        "Download CompactBlocks and sync to the server"
    }

    fn exec(&self, _args: &[&str], lightclient: &LightClient) -> String {
        RT.block_on(async move {
            match lightclient.do_sync(true).await {
                Ok(j) => j.to_json().pretty(2),
                Err(e) => e,
            }
        })
    }
}

struct SyncStatusCommand {}
impl Command for SyncStatusCommand {
    fn help(&self) -> &'static str {
        indoc! {r#"
            Get the sync status of the wallet
            Usage:
            syncstatus

        "#}
    }

    fn short_help(&self) -> &'static str {
        "Get the sync status of the wallet"
    }

    fn exec(&self, _args: &[&str], lightclient: &LightClient) -> String {
        RT.block_on(async move {
            let status = lightclient.do_sync_status().await;

            let o = if status.in_progress {
                object! {
                    "sync_id" => status.sync_id,
                    "in_progress" => status.in_progress,
                    "last_error" => status.last_error,
                    "start_block" => status.start_block,
                    "end_block" => status.end_block,
                    "synced_blocks" => status.blocks_done,
                    "trial_decryptions_blocks" => status.trial_dec_done,
                    "txn_scan_blocks" => status.txn_scan_done,
                    "witnesses_updated" => *status.witnesses_updated.values().min().unwrap_or(&0),
                    "total_blocks" => status.blocks_total,
                    "batch_num" => status.batch_num,
                    "batch_total" => status.batch_total,
                    "sync_interrupt" => lightclient.get_sync_interrupt().await
                }
            } else {
                object! {
                    "sync_id" => status.sync_id,
                    "in_progress" => status.in_progress,
                    "last_error" => status.last_error,

                }
            };
            o.pretty(2)
        })
    }
}

struct SendProgressCommand {}
impl Command for SendProgressCommand {
    fn help(&self) -> &'static str {
        indoc! {r#"
            Get the progress of any send transactions that are currently computing
            Usage:
            sendprogress
        "#}
    }

    fn short_help(&self) -> &'static str {
        "Get the progress of any send transactions that are currently computing"
    }

    fn exec(&self, _args: &[&str], lightclient: &LightClient) -> String {
        RT.block_on(async move {
            match lightclient.do_send_progress().await {
                Ok(p) => p.to_json().pretty(2),
                Err(e) => e,
            }
        })
    }
}

struct RescanCommand {}
impl Command for RescanCommand {
    fn help(&self) -> &'static str {
        indoc! {r#"
            Rescan the wallet, rescanning all blocks for new transactions
            Usage:
            rescan

            This command will download all blocks since the initial block again from the light client server
            and attempt to scan each block for transactions belonging to the wallet.
        "#}
    }

    fn short_help(&self) -> &'static str {
        "Rescan the wallet, downloading and scanning all blocks and transactions"
    }

    fn exec(&self, _args: &[&str], lightclient: &LightClient) -> String {
        RT.block_on(async move {
            match lightclient.do_rescan().await {
                Ok(j) => j.to_json().pretty(2),
                Err(e) => e,
            }
        })
    }
}

struct ClearCommand {}
impl Command for ClearCommand {
    fn help(&self) -> &'static str {
        indoc! {r#"
            Clear the wallet state, rolling back the wallet to an empty state.
            Usage:
            clear

            This command will clear all notes, utxos and transactions from the wallet, setting up the wallet to be synced from scratch.
        "#}
    }

    fn short_help(&self) -> &'static str {
        "Clear the wallet state, rolling back the wallet to an empty state."
    }

    fn exec(&self, _args: &[&str], lightclient: &LightClient) -> String {
        RT.block_on(async move {
            lightclient.clear_state().await;

            let result = object! { "result" => "success" };
            result.pretty(2)
        })
    }
}

/// TODO: Add Doc Comment Here!
pub struct HelpCommand {}
impl Command for HelpCommand {
    fn help(&self) -> &'static str {
        indoc! {r#"
            List all available commands
            Usage:
            help [command_name]

            If no "command_name" is specified, a list of all available commands is returned
            Example:
            help send

        "#}
    }

    fn short_help(&self) -> &'static str {
        "Lists all available commands"
    }

    fn exec(&self, args: &[&str], _: &LightClient) -> String {
        let mut responses = vec![];

        // Print a list of all commands
        match args.len() {
            0 => {
                responses.push("Available commands:".to_string());
                get_commands().iter().for_each(|(cmd, obj)| {
                    responses.push(format!("{} - {}", cmd, obj.short_help()));
                });

                responses.sort();
                responses.join("\n")
            }
            1 => match get_commands().get(args[0]) {
                Some(cmd) => cmd.help().to_string(),
                None => format!("Command {} not found", args[0]),
            },
            _ => self.help().to_string(),
        }
    }
}

impl ShortCircuitedCommand for HelpCommand {
    fn exec_without_lc(args: Vec<String>) -> String {
        let mut responses = vec![];

        // Print a list of all commands
        match args.len() {
            0 => {
                responses.push("Available commands:".to_string());
                get_commands().iter().for_each(|(cmd, obj)| {
                    responses.push(format!("{} - {}", cmd, obj.short_help()));
                });

                responses.sort();
                responses.join("\n")
            }
            1 => match get_commands().get(args[0].as_str()) {
                Some(cmd) => cmd.help().to_string(),
                None => format!("Command {} not found", args[0]),
            },
            _ => panic!("Unexpected number of parameters."),
        }
    }
}

struct InfoCommand {}
impl Command for InfoCommand {
    fn help(&self) -> &'static str {
        indoc! {r#"
            Get info about the lightwalletd we're connected to
            Usage:
            info

        "#}
    }

    fn short_help(&self) -> &'static str {
        "Get the lightwalletd server's info"
    }

    fn exec(&self, _args: &[&str], lightclient: &LightClient) -> String {
        RT.block_on(async move { lightclient.do_info().await })
    }
}

struct UpdateCurrentPriceCommand {}
impl Command for UpdateCurrentPriceCommand {
    fn help(&self) -> &'static str {
        indoc! {r#"
            Get the latest ZEC price from Gemini exchange's API.
            Currently using USD.
            Usage:
            zecprice

        "#}
    }

    fn short_help(&self) -> &'static str {
        "Get the latest ZEC price in the wallet's currency (USD)"
    }

    fn exec(&self, _args: &[&str], lightclient: &LightClient) -> String {
        RT.block_on(async move { lightclient.update_current_price().await })
    }
}

struct BalanceCommand {}
impl Command for BalanceCommand {
    fn help(&self) -> &'static str {
        indoc! {r#"
            Show the current ZEC balance in the wallet
            Usage:
            balance

            Transparent and Shielded balances, along with the addresses they belong to are displayed
        "#}
    }

    fn short_help(&self) -> &'static str {
        "Show the current ZEC balance in the wallet"
    }

    fn exec(&self, _args: &[&str], lightclient: &LightClient) -> String {
        RT.block_on(async move {
            serde_json::to_string_pretty(&lightclient.do_balance().await).unwrap()
        })
    }
}

struct AddressCommand {}
impl Command for AddressCommand {
    fn help(&self) -> &'static str {
        indoc! {r#"
            List current addresses in the wallet
            Usage:
            address

        "#}
    }

    fn short_help(&self) -> &'static str {
        "List all addresses in the wallet"
    }

    fn exec(&self, _args: &[&str], lightclient: &LightClient) -> String {
        RT.block_on(async move { lightclient.do_addresses().await.pretty(2) })
    }
}

struct ExportUfvkCommand {}
impl Command for ExportUfvkCommand {
    fn help(&self) -> &'static str {
        indoc! {r#"
            Export Unified full viewing key for the wallet.
            Note: If you want to backup spend capability, use the 'seed' command instead.
            Usage:
            exportufvk

            Example:
            exportufvk
        "#}
    }

    fn short_help(&self) -> &'static str {
        "Export full viewing key for wallet addresses"
    }

    fn exec(&self, _args: &[&str], lightclient: &LightClient) -> String {
        let ufvk_res = lightclient.wallet.transaction_context.key.ufvk();
        match ufvk_res {
            Ok(ufvk) => {
                use zcash_address::unified::Encoding as _;
                object! {
                    "ufvk" => ufvk.encode(&lightclient.config().chain.network_type()),
                    "birthday" => RT.block_on(lightclient.wallet.get_birthday())
                }
                .pretty(2)
            }
            Err(e) => format!("Error: {e}"),
        }
    }
}

struct ShieldCommand {}
impl Command for ShieldCommand {
    fn help(&self) -> &'static str {
        indoc! {r#"
            Shield all your transparent and/or sapling funds
            Usage:
            shield ['transparent' or 'sapling' or 'all'] [optional address]

            NOTE: The fee required to send this transaction (currently ZEC 0.0001) is additionally deducted from your balance.
            Example:
            shield all

        "#}
    }

    fn short_help(&self) -> &'static str {
        "Shield your transparent and/or sapling ZEC into the orchard pool"
    }

    fn exec(&self, args: &[&str], lightclient: &LightClient) -> String {
        let (pools_to_shield, address) =
            match utils::parse_shield_args(args, &lightclient.config().chain) {
                Ok(args) => args,
                Err(e) => {
                    return format!(
                        "Error: {}\nTry 'help shield' for correct usage and examples.",
                        e
                    )
                }
            };
        RT.block_on(async move {
            match lightclient.do_shield(&pools_to_shield, address).await {
                Ok(transaction_id) => {
                    object! { "txid" => transaction_id }
                }
                Err(e) => {
                    object! { "error" => e }
                }
            }
            .pretty(2)
        })
    }
}

struct EncryptMessageCommand {}
impl Command for EncryptMessageCommand {
    fn help(&self) -> &'static str {
        indoc! {r#"
            Encrypt a memo to be sent to a z-address offline
            Usage:
            encryptmessage <address> "memo"
            OR
            encryptmessage "{'address': <address>, 'memo': <memo>}"

            NOTE: This command only returns the encrypted payload. It does not broadcast it. You are expected to send the encrypted payload to the recipient offline
            Example:
            encryptmessage ztestsapling1x65nq4dgp0qfywgxcwk9n0fvm4fysmapgr2q00p85ju252h6l7mmxu2jg9cqqhtvzd69jwhgv8d "Hello from the command line"

        "#}
    }

    fn short_help(&self) -> &'static str {
        "Encrypt a memo to be sent to a z-address offline"
    }

    fn exec(&self, args: &[&str], lightclient: &LightClient) -> String {
        if args.is_empty() || args.len() > 3 {
            return self.help().to_string();
        }

        // Check for a single argument that can be parsed as JSON
        let (to, memo) = if args.len() == 1 {
            let arg_list = args[0];
            let j = match json::parse(arg_list) {
                Ok(j) => j,
                Err(e) => {
                    let es = format!("Couldn't understand JSON: {}", e);
                    return format!("{}\n{}", es, self.help());
                }
            };

            if !j.has_key("address") || !j.has_key("memo") {
                let es = "Need 'address' and 'memo'\n".to_string();
                return format!("{}\n{}", es, self.help());
            }

            let memo =
                wallet::utils::interpret_memo_string(j["memo"].as_str().unwrap().to_string());
            if memo.is_err() {
                return format!("{}\n{}", memo.err().unwrap(), self.help());
            }
            let to = j["address"].as_str().unwrap().to_string();

            (to, memo.unwrap())
        } else if args.len() == 2 {
            let to = args[0].to_string();

            let memo = wallet::utils::interpret_memo_string(args[1].to_string());
            if memo.is_err() {
                return format!("{}\n{}", memo.err().unwrap(), self.help());
            }

            (to, memo.unwrap())
        } else {
            return format!(
                "Wrong number of arguments. Was expecting 1 or 2\n{}",
                self.help()
            );
        };

        if let Ok(m) = memo.try_into() {
            lightclient.do_encrypt_message(to, m).pretty(2)
        } else {
            "Couldn't encode memo".to_string()
        }
    }
}

struct DecryptMessageCommand {}
impl Command for DecryptMessageCommand {
    fn help(&self) -> &'static str {
        indoc! {r#"
            Attempt to decrypt a message with all the view keys in the wallet.
            Usage:
            decryptmessage "encrypted_message_base64"

            Example:
            decryptmessage RW5jb2RlIGFyYml0cmFyeSBvY3RldHMgYXMgYmFzZTY0LiBSZXR1cm5zIGEgU3RyaW5nLg==

        "#}
    }

    fn short_help(&self) -> &'static str {
        "Attempt to decrypt a message with all the view keys in the wallet."
    }

    fn exec(&self, args: &[&str], lightclient: &LightClient) -> String {
        if args.len() != 1 {
            return self.help().to_string();
        }

        RT.block_on(async move {
            lightclient
                .do_decrypt_message(args[0].to_string())
                .await
                .pretty(2)
        })
    }
}

#[cfg(feature = "zip317")]
struct ProposeCommand {}
#[cfg(feature = "zip317")]
impl Command for ProposeCommand {
    fn help(&self) -> &'static str {
        indoc! {r#"
            Propose a transfer of ZEC to the given address(es) prior to sending.
            The fee required to send this transaction will be added to the proposal and displayed to the user.
            Usage:
                propose <address> <amount in zatoshis> "<optional memo>"
                OR
                propose '[{"address":"<address>", "amount":<amount in zatoshis>, "memo":"<optional memo>"}, ...]'
            Example:
                propose ztestsapling1x65nq4dgp0qfywgxcwk9n0fvm4fysmapgr2q00p85ju252h6l7mmxu2jg9cqqhtvzd69jwhgv8d 200000 "Hello from the command line"
                send

        "#}
    }

    fn short_help(&self) -> &'static str {
        "Propose a transfer of ZEC to the given address(es) prior to sending."
    }

    fn exec(&self, args: &[&str], lightclient: &LightClient) -> String {
        let send_inputs = match utils::parse_send_args(args, &lightclient.config().chain) {
            Ok(args) => args,
            Err(e) => {
                return format!(
                    "Error: {}\nTry 'help propose' for correct usage and examples.",
                    e
                )
            }
        };
<<<<<<< HEAD
=======
        if let Err(e) = utils::check_memo_compatibility(&send_inputs, &lightclient.config().chain) {
            return format!(
                "Error: {}\nTry 'help propose' for correct usage and examples.",
                e,
            );
        };
>>>>>>> 316f1631
        RT.block_on(async move {
            match lightclient
                .do_propose_spend(
                    send_inputs
                )
                .await {
                Ok(proposal) => {
                    object! { "fee" => proposal.steps().iter().fold(0, |acc, step| acc + u64::from(step.balance().fee_required())) }
                }
                Err(e) => {
                    object! { "error" => e }
                }
            }
            .pretty(2)
        })
    }
}

struct SendCommand {}
impl Command for SendCommand {
    fn help(&self) -> &'static str {
        indoc! {r#"
            Send ZEC to the given address(es).
            The 10_000 zat fee required to send this transaction is additionally deducted from your balance.
            Usage:
                send <address> <amount in zatoshis> "<optional memo>"
                OR
                send '[{"address":"<address>", "amount":<amount in zatoshis>, "memo":"<optional memo>"}, ...]'
            Example:
                send ztestsapling1x65nq4dgp0qfywgxcwk9n0fvm4fysmapgr2q00p85ju252h6l7mmxu2jg9cqqhtvzd69jwhgv8d 200000 "Hello from the command line"

        "#}
    }

    fn short_help(&self) -> &'static str {
        "Send ZEC to the given address(es)."
    }

    fn exec(&self, args: &[&str], lightclient: &LightClient) -> String {
        let send_inputs = match utils::parse_send_args(args, &lightclient.config().chain) {
            Ok(args) => args,
            Err(e) => {
                return format!(
                    "Error: {}\nTry 'help send' for correct usage and examples.",
                    e
                )
            }
        };
        RT.block_on(async move {
            match lightclient.do_send(send_inputs).await {
                Ok(transaction_id) => {
                    object! { "txid" => transaction_id }
                }
                Err(e) => {
                    object! { "error" => e }
                }
            }
            .pretty(2)
        })
    }
}

#[cfg(feature = "zip317")]
struct QuickSendCommand {}
#[cfg(feature = "zip317")]
impl Command for QuickSendCommand {
    fn help(&self) -> &'static str {
        indoc! {r#"
            Send ZEC to the given address(es). Combines `Propose` and `Send` into a single command.
            The fee required to send this transaction is additionally deducted from your balance.
            Warning:
                Transaction(s) will be sent without the user being aware of the fee amount.
            Usage:
                quicksend <address> <amount in zatoshis> "<optional memo>"
                OR
                quicksend '[{"address":"<address>", "amount":<amount in zatoshis>, "memo":"<optional memo>"}, ...]'
            Example:
                quicksend ztestsapling1x65nq4dgp0qfywgxcwk9n0fvm4fysmapgr2q00p85ju252h6l7mmxu2jg9cqqhtvzd69jwhgv8d 200000 "Hello from the command line"

        "#}
    }

    fn short_help(&self) -> &'static str {
        "Send ZEC to the given address(es). Combines `Propose` and `Send` into a single command."
    }

    fn exec(&self, args: &[&str], lightclient: &LightClient) -> String {
        let send_inputs = match utils::parse_send_args(args, &lightclient.config().chain) {
            Ok(args) => args,
            Err(e) => {
                return format!(
                    "Error: {}\nTry 'help quicksend' for correct usage and examples.",
                    e
                )
            }
        };
<<<<<<< HEAD
=======
        if let Err(e) = utils::check_memo_compatibility(&send_inputs, &lightclient.config().chain) {
            return format!(
                "Error: {}\nTry 'help quicksend' for correct usage and examples.",
                e,
            );
        };
>>>>>>> 316f1631
        RT.block_on(async move {
            if let Err(e) = lightclient
                .do_propose_spend(
                    send_inputs
                )
                .await {
                return object! { "error" => e }.pretty(2);
            };
            match lightclient
                .do_send_proposal().await
            {
                Ok(txids) => {
                     object! { "txids" =>  txids.iter().map(|txid| txid.to_string()).collect::<Vec<String>>()}
                }
                Err(e) => {
                    object! { "error" => e }
                }
            }
            .pretty(2)
        })
    }
}

struct DeleteCommand {}
impl Command for DeleteCommand {
    fn help(&self) -> &'static str {
        indoc! {r#"
            Delete the wallet from disk
            Usage:
            delete

            The wallet is deleted from disk. If you want to use another wallet first you need to remove the existing wallet file

        "#}
    }

    fn short_help(&self) -> &'static str {
        "Delete wallet file from disk"
    }

    fn exec(&self, _args: &[&str], lightclient: &LightClient) -> String {
        RT.block_on(async move {
            match lightclient.do_delete().await {
                Ok(_) => {
                    let r = object! { "result" => "success",
                    "wallet_path" => lightclient.config.get_wallet_path().to_str().unwrap() };
                    r.pretty(2)
                }
                Err(e) => {
                    let r = object! {
                        "result" => "error",
                        "error" => e
                    };
                    r.pretty(2)
                }
            }
        })
    }
}

struct SeedCommand {}
impl Command for SeedCommand {
    fn help(&self) -> &'static str {
        indoc! {r#"
            Show the wallet's seed phrase
            Usage:
            seed

            Your wallet is entirely recoverable from the seed phrase. Please save it carefully and don't share it with anyone

        "#}
    }

    fn short_help(&self) -> &'static str {
        "Display the seed phrase"
    }

    fn exec(&self, _args: &[&str], lightclient: &LightClient) -> String {
        RT.block_on(async move {
            match lightclient.do_seed_phrase().await {
                Ok(m) => serde_json::to_string_pretty(&m).unwrap(),
                Err(e) => object! { "error" => e }.pretty(2),
            }
        })
    }
}

#[cfg(feature = "lightclient-deprecated")]
struct TransactionsCommand {}
#[cfg(feature = "lightclient-deprecated")]
impl Command for TransactionsCommand {
    fn help(&self) -> &'static str {
        indoc! {r#"
            List all incoming and outgoing transactions from this wallet
            Usage:
            list [allmemos]

            If you include the 'allmemos' argument, all memos are returned in their raw hex format

        "#}
    }

    fn short_help(&self) -> &'static str {
        "List all transactions in the wallet"
    }

    fn exec(&self, args: &[&str], lightclient: &LightClient) -> String {
        if args.len() > 1 {
            return format!("Didn't understand arguments\n{}", self.help());
        }

        RT.block_on(async move { lightclient.do_list_transactions().await.pretty(2) })
    }
}

struct ValueTxSummariesCommand {}
impl Command for ValueTxSummariesCommand {
    fn help(&self) -> &'static str {
        indoc! {r#"
            List summaries of value transfers for this seed.
            Usage:
            summaries
        "#}
    }

    fn short_help(&self) -> &'static str {
        "List all value transfer summaries for this seed."
    }

    fn exec(&self, args: &[&str], lightclient: &LightClient) -> String {
        if args.len() > 1 {
            return format!("Didn't understand arguments\n{}", self.help());
        }

        RT.block_on(async move {
            json::JsonValue::from(lightclient.do_list_txsummaries().await).pretty(2)
        })
    }
}

struct MemoBytesToAddressCommand {}
impl Command for MemoBytesToAddressCommand {
    fn help(&self) -> &'static str {
        indoc! {r#"
            Get an object where keys are addresses and values are total bytes of memo sent to that address.
            usage:
            memobytes_to_address
        "#}
    }

    fn short_help(&self) -> &'static str {
        "Show by address memo_bytes transfers for this seed."
    }

    fn exec(&self, args: &[&str], lightclient: &LightClient) -> String {
        if args.len() > 1 {
            return format!("didn't understand arguments\n{}", self.help());
        }

        RT.block_on(async move {
            json::JsonValue::from(lightclient.do_total_memobytes_to_address().await).pretty(2)
        })
    }
}

struct ValueToAddressCommand {}
impl Command for ValueToAddressCommand {
    fn help(&self) -> &'static str {
        indoc! {r#"
            Get an object where keys are addresses and values are total value sent to that address.
            usage:
            value_to_address
        "#}
    }

    fn short_help(&self) -> &'static str {
        "Show by address value transfers for this seed."
    }

    fn exec(&self, args: &[&str], lightclient: &LightClient) -> String {
        if args.len() > 1 {
            return format!("didn't understand arguments\n{}", self.help());
        }

        RT.block_on(async move {
            json::JsonValue::from(lightclient.do_total_value_to_address().await).pretty(2)
        })
    }
}

struct SendsToAddressCommand {}
impl Command for SendsToAddressCommand {
    fn help(&self) -> &'static str {
        indoc! {r#"
            Get an object where keys are addresses and values are total value sent to that address.
            usage:
            sends_to_address
        "#}
    }

    fn short_help(&self) -> &'static str {
        "Show by address number of sends for this seed."
    }

    fn exec(&self, args: &[&str], lightclient: &LightClient) -> String {
        if args.len() > 1 {
            return format!("didn't understand arguments\n{}", self.help());
        }

        RT.block_on(async move {
            json::JsonValue::from(lightclient.do_total_spends_to_address().await).pretty(2)
        })
    }
}

struct SetOptionCommand {}
impl Command for SetOptionCommand {
    fn help(&self) -> &'static str {
        indoc! {r#"
            Set a wallet option
            Usage:
            setoption <optionname>=<optionvalue>
            List of available options:
            download_memos : none | wallet | all

        "#}
    }

    fn short_help(&self) -> &'static str {
        "Set a wallet option"
    }

    fn exec(&self, args: &[&str], lightclient: &LightClient) -> String {
        if args.len() != 1 {
            return format!("Error: Need exactly 1 argument\n\n{}", self.help());
        }

        let option = args[0];
        let values: Vec<&str> = option.split('=').collect();

        if values.len() != 2 {
            return "Error: Please set option value like: <optionname>=<optionvalue>".to_string();
        }

        let option_name = values[0];
        let option_value = values[1];

        RT.block_on(async move {
            match option_name {
                "download_memos" => match option_value {
                    "none" => {
                        lightclient
                            .wallet
                            .set_download_memo(MemoDownloadOption::NoMemos)
                            .await
                    }
                    "wallet" => {
                        lightclient
                            .wallet
                            .set_download_memo(MemoDownloadOption::WalletMemos)
                            .await
                    }
                    "all" => {
                        lightclient
                            .wallet
                            .set_download_memo(MemoDownloadOption::AllMemos)
                            .await
                    }
                    _ => {
                        return format!(
                            "Error: Couldn't understand {} value {}",
                            option_name, option_value
                        )
                    }
                },
                "transaction_filter_threshold" => match option_value.parse() {
                    Ok(number) => {
                        lightclient
                            .wallet
                            .wallet_options
                            .write()
                            .await
                            .transaction_size_filter = Some(number)
                    }
                    Err(e) => return format!("Error {e}, couldn't parse {option_value} as number"),
                },
                _ => return format!("Error: Couldn't understand {}", option_name),
            }

            let r = object! {
                "success" => true
            };

            r.pretty(2)
        })
    }
}

struct GetOptionCommand {}
impl Command for GetOptionCommand {
    fn help(&self) -> &'static str {
        indoc! {r#"
            Get a wallet option
            Argument is either "download_memos" and "transaction_filter_threshold"

            Usage:
            getoption <optionname>

        "#}
    }

    fn short_help(&self) -> &'static str {
        "Get a wallet option"
    }

    fn exec(&self, args: &[&str], lightclient: &LightClient) -> String {
        if args.len() != 1 {
            return format!("Error: Need exactly 1 argument\n\n{}", self.help());
        }

        let option_name = args[0];

        RT.block_on(async move {
            let value = match option_name {
                "download_memos" => match lightclient
                    .wallet
                    .wallet_options
                    .read()
                    .await
                    .download_memos
                {
                    MemoDownloadOption::NoMemos => "none".to_string(),
                    MemoDownloadOption::WalletMemos => "wallet".to_string(),
                    MemoDownloadOption::AllMemos => "all".to_string(),
                },
                "transaction_filter_threshold" => lightclient
                    .wallet
                    .wallet_options
                    .read()
                    .await
                    .transaction_size_filter
                    .map(|filter| filter.to_string())
                    .unwrap_or("No filter".to_string()),
                _ => return format!("Error: Couldn't understand {}", option_name),
            };

            let r = object! {
                option_name => value
            };

            r.pretty(2)
        })
    }
}

struct HeightCommand {}
impl Command for HeightCommand {
    fn help(&self) -> &'static str {
        indoc! {r#"
            Get the latest block height that the wallet is at.
            Usage:
            height

            Pass 'true' (default) to sync to the server to get the latest block height. Pass 'false' to get the latest height in the wallet without checking with the server.

        "#}
    }

    fn short_help(&self) -> &'static str {
        "Get the latest block height that the wallet is at"
    }

    fn exec(&self, _args: &[&str], lightclient: &LightClient) -> String {
        RT.block_on(async move {
            object! { "height" => lightclient.do_wallet_last_scanned_height().await}.pretty(2)
        })
    }
}

struct DefaultFeeCommand {}
impl Command for DefaultFeeCommand {
    fn help(&self) -> &'static str {
        indoc! {r#"
            Returns the default fee in zats for outgoing transactions
            Usage:
            defaultfee <optional_block_height>

            Example:
            defaultfee
        "#}
    }

    fn short_help(&self) -> &'static str {
        "Returns the default fee in zats for outgoing transactions"
    }

    fn exec(&self, args: &[&str], _lightclient: &LightClient) -> String {
        if args.len() > 1 {
            return format!("Was expecting at most 1 argument\n{}", self.help());
        }

        RT.block_on(async move {
            let j = object! { "defaultfee" => u64::from(MINIMUM_FEE)};
            j.pretty(2)
        })
    }
}

struct NewAddressCommand {}
impl Command for NewAddressCommand {
    fn help(&self) -> &'static str {
        indoc! {r#"
            Create a new address in this wallet
            Usage:
            new [z | t | o]

            Example:
            To create a new z address:
            new z
        "#}
    }

    fn short_help(&self) -> &'static str {
        "Create a new address in this wallet"
    }

    fn exec(&self, args: &[&str], lightclient: &LightClient) -> String {
        if args.len() != 1 {
            return format!("No address type specified\n{}", self.help());
        }

        RT.block_on(async move {
            match lightclient.do_new_address(args[0]).await {
                Ok(j) => j,
                Err(e) => object! { "error" => e },
            }
            .pretty(2)
        })
    }
}

struct NotesCommand {}
impl Command for NotesCommand {
    fn help(&self) -> &'static str {
        indoc! {r#"
            Show all sapling notes and utxos in this wallet
            Usage:
            notes [all]

            If you supply the "all" parameter, all previously spent sapling notes and spent utxos are also included

        "#}
    }

    fn short_help(&self) -> &'static str {
        "List all sapling notes and utxos in the wallet"
    }

    fn exec(&self, args: &[&str], lightclient: &LightClient) -> String {
        // Parse the args.
        if args.len() > 1 {
            return self.short_help().to_string();
        }

        // Make sure we can parse the amount
        let all_notes = if args.len() == 1 {
            match args[0] {
                "all" => true,
                a => {
                    return format!(
                        "Invalid argument \"{}\". Specify 'all' to include unspent notes",
                        a
                    )
                }
            }
        } else {
            false
        };

        RT.block_on(async move { lightclient.do_list_notes(all_notes).await.pretty(2) })
    }
}

struct QuitCommand {}
impl Command for QuitCommand {
    fn help(&self) -> &'static str {
        indoc! {r#"
            Quit the light client
            Usage:
            quit

        "#}
    }

    fn short_help(&self) -> &'static str {
        "Quit the lightwallet, saving state to disk"
    }

    fn exec(&self, _args: &[&str], lightclient: &LightClient) -> String {
        // before shutting down, shut down all child processes..
        // ...but only if the network being used is regtest.
        let o = RT.block_on(async move { lightclient.do_info().await });
        if o.contains("\"chain_name\": \"regtest\",") {
            use std::process::Command;

            // find zingo-cli's PID
            let cli_pid: u32 = std::process::id();

            // now find all child processes of this PID
            let raw_child_processes = Command::new("ps")
                .args(["--no-headers", "--ppid", &cli_pid.to_string()])
                .output()
                .expect("error running ps");

            let owned_child_processes: String = String::from_utf8(raw_child_processes.stdout)
                .expect("error unwrapping stdout of ps");
            let child_processes = owned_child_processes.split('\n').collect::<Vec<&str>>();

            // &str representation of PIDs
            let mut spawned_pids: Vec<&str> = Vec::new();

            for child in child_processes {
                if !child.is_empty() {
                    let ch: Vec<&str> = child.split_whitespace().collect();
                    spawned_pids.push(ch[0]);
                }
            }

            for pid in spawned_pids {
                Command::new("kill")
                    .arg(pid)
                    .output()
                    .expect("error while killing regtest-spawned processes!");
            }
        }
        "quit".to_string()
    }
}

struct DeprecatedNoCommand {}
impl Command for DeprecatedNoCommand {
    fn help(&self) -> &'static str {
        indoc! {r#"
            This command has been deprecated.
            Usage:
            dont

        "#}
    }

    fn short_help(&self) -> &'static str {
        "Deprecated command."
    }

    fn exec(&self, _args: &[&str], _lightclient: &LightClient) -> String {
        ".deprecated.".to_string()
    }
}

/// TODO: Add Doc Comment Here!
pub fn get_commands() -> HashMap<&'static str, Box<dyn Command>> {
    #[allow(unused_mut)]
    let mut entries: Vec<(&'static str, Box<dyn Command>)> = vec![
        (("version"), Box::new(GetVersionCommand {})),
        ("sync", Box::new(SyncCommand {})),
        ("syncstatus", Box::new(SyncStatusCommand {})),
        ("encryptmessage", Box::new(EncryptMessageCommand {})),
        ("decryptmessage", Box::new(DecryptMessageCommand {})),
        ("parse_address", Box::new(ParseAddressCommand {})),
        ("parse_viewkey", Box::new(ParseViewKeyCommand {})),
        ("interrupt_sync_after_batch", Box::new(InterruptCommand {})),
        ("changeserver", Box::new(ChangeServerCommand {})),
        ("rescan", Box::new(RescanCommand {})),
        ("clear", Box::new(ClearCommand {})),
        ("help", Box::new(HelpCommand {})),
        ("balance", Box::new(BalanceCommand {})),
        ("addresses", Box::new(AddressCommand {})),
        ("height", Box::new(HeightCommand {})),
        ("sendprogress", Box::new(SendProgressCommand {})),
        ("setoption", Box::new(SetOptionCommand {})),
        ("summaries", Box::new(ValueTxSummariesCommand {})),
        ("value_to_address", Box::new(ValueToAddressCommand {})),
        ("sends_to_address", Box::new(SendsToAddressCommand {})),
        (
            "memobytes_to_address",
            Box::new(MemoBytesToAddressCommand {}),
        ),
        ("getoption", Box::new(GetOptionCommand {})),
        ("exportufvk", Box::new(ExportUfvkCommand {})),
        ("info", Box::new(InfoCommand {})),
        ("updatecurrentprice", Box::new(UpdateCurrentPriceCommand {})),
        ("send", Box::new(SendCommand {})),
        ("shield", Box::new(ShieldCommand {})),
        ("save", Box::new(DeprecatedNoCommand {})),
        ("quit", Box::new(QuitCommand {})),
        ("notes", Box::new(NotesCommand {})),
        ("new", Box::new(NewAddressCommand {})),
        ("defaultfee", Box::new(DefaultFeeCommand {})),
        ("seed", Box::new(SeedCommand {})),
        ("get_birthday", Box::new(GetBirthdayCommand {})),
        ("wallet_kind", Box::new(WalletKindCommand {})),
        ("delete", Box::new(DeleteCommand {})),
    ];
    #[cfg(feature = "lightclient-deprecated")]
    {
        entries.push(("list", Box::new(TransactionsCommand {})));
    }
    #[cfg(feature = "zip317")]
    {
        entries.push(("propose", Box::new(ProposeCommand {})));
        entries.push(("quicksend", Box::new(QuickSendCommand {})));
    }
    entries.into_iter().collect()
}

/// TODO: Add Doc Comment Here!
pub fn do_user_command(cmd: &str, args: &[&str], lightclient: &LightClient) -> String {
    match get_commands().get(cmd.to_ascii_lowercase().as_str()) {
        Some(cmd) => cmd.exec(args, lightclient),
        None => format!(
            "Unknown command : {}. Type 'help' for a list of commands",
            cmd
        ),
    }
}<|MERGE_RESOLUTION|>--- conflicted
+++ resolved
@@ -831,15 +831,12 @@
                 )
             }
         };
-<<<<<<< HEAD
-=======
         if let Err(e) = utils::check_memo_compatibility(&send_inputs, &lightclient.config().chain) {
             return format!(
                 "Error: {}\nTry 'help propose' for correct usage and examples.",
                 e,
             );
         };
->>>>>>> 316f1631
         RT.block_on(async move {
             match lightclient
                 .do_propose_spend(
@@ -936,15 +933,12 @@
                 )
             }
         };
-<<<<<<< HEAD
-=======
         if let Err(e) = utils::check_memo_compatibility(&send_inputs, &lightclient.config().chain) {
             return format!(
                 "Error: {}\nTry 'help quicksend' for correct usage and examples.",
                 e,
             );
         };
->>>>>>> 316f1631
         RT.block_on(async move {
             if let Err(e) = lightclient
                 .do_propose_spend(
