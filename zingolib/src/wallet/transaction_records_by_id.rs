//! The lookup for transaction id indexed data.  Currently this provides the
//! transaction record.

use crate::wallet::{
    notes::{interface::ShieldedNoteInterface, OutputInterface as _, ShNoteId},
    traits::{DomainWalletExt, Recipient},
    transaction_record::TransactionRecord,
};
use std::collections::HashMap;

use orchard::note_encryption::OrchardDomain;
use sapling_crypto::note_encryption::SaplingDomain;

use zcash_note_encryption::Domain;
use zcash_primitives::consensus::BlockHeight;

use zcash_primitives::transaction::TxId;

mod input_source;

use super::notes::query::OutputSpendStatusQuery;

/// A convenience wrapper, to impl behavior on.
#[derive(Debug)]
pub struct TransactionRecordsById(pub HashMap<TxId, TransactionRecord>);

impl std::ops::Deref for TransactionRecordsById {
    type Target = HashMap<TxId, TransactionRecord>;

    fn deref(&self) -> &Self::Target {
        &self.0
    }
}

impl std::ops::DerefMut for TransactionRecordsById {
    fn deref_mut(&mut self) -> &mut Self::Target {
        &mut self.0
    }
}

/// Constructors
impl TransactionRecordsById {
    /// Constructs a new TransactionRecordsById with an empty map.
    pub fn new() -> Self {
        TransactionRecordsById(HashMap::new())
    }
    /// Constructs a TransactionRecordsById from a HashMap
    pub fn from_map(map: HashMap<TxId, TransactionRecord>) -> Self {
        TransactionRecordsById(map)
    }
}

/// Methods to query and modify the map.
impl TransactionRecordsById {
    pub fn get_received_note_from_identifier<D: DomainWalletExt>(
        &self,
        note_record_reference: ShNoteId,
    ) -> Option<
        zcash_client_backend::wallet::ReceivedNote<
            ShNoteId,
            <D as zcash_note_encryption::Domain>::Note,
        >,
    >
    where
        <D as zcash_note_encryption::Domain>::Note: PartialEq + Clone,
        <D as zcash_note_encryption::Domain>::Recipient: super::traits::Recipient,
    {
        let transaction = self.get(&note_record_reference.txid);
        if note_record_reference.shpool == D::SHIELDED_PROTOCOL {
            transaction.and_then(|transaction_record| {
                transaction_record.get_received_note::<D>(note_record_reference.index)
            })
        } else {
            None
        }
    }
    /// Adds a TransactionRecord to the hashmap, using its TxId as a key.
    pub fn insert_transaction_record(&mut self, transaction_record: TransactionRecord) {
        self.insert(transaction_record.txid, transaction_record);
    }
    /// Invalidates all transactions from a given height including the block with block height `reorg_height`
    ///
    /// All information above a certain height is invalidated during a reorg.
    pub fn invalidate_all_transactions_after_or_at_height(&mut self, reorg_height: BlockHeight) {
        // First, collect txids that need to be removed
        let txids_to_remove = self
            .values()
            .filter_map(|transaction_metadata| {
                if transaction_metadata
                    .status
                    .is_confirmed_after_or_at(&reorg_height)
                    || transaction_metadata
                        .status
                        .is_broadcast_after_or_at(&reorg_height)
                // tODo: why dont we only remove confirmed transactions. unconfirmed transactions may still be valid in the mempool and may later confirm or expire.
                {
                    Some(transaction_metadata.txid)
                } else {
                    None
                }
            })
            .collect::<Vec<_>>();
        self.invalidate_transactions(txids_to_remove);
    }
    /// Invalidiates a vec of txids by removing them and then all references to them.
    ///
    /// A transaction can be invalidated either by a reorg or if it was never confirmed by a miner.
    /// This is required in the case that a note was spent in a invalidated transaction.
    /// Takes a slice of txids corresponding to the invalidated transactions, searches all notes for being spent in one of those txids, and resets them to unspent.
    pub(crate) fn invalidate_transactions(&mut self, txids_to_remove: Vec<TxId>) {
        for txid in &txids_to_remove {
            self.remove(txid);
        }

        self.invalidate_transaction_specific_transparent_spends(&txids_to_remove);
        // roll back any sapling spends in each invalidated tx
        self.invalidate_transaction_specific_domain_spends::<SaplingDomain>(&txids_to_remove);
        // roll back any orchard spends in each invalidated tx
        self.invalidate_transaction_specific_domain_spends::<OrchardDomain>(&txids_to_remove);
    }
    /// Reverts any spent transparent notes in the given transactions to unspent.
    pub(crate) fn invalidate_transaction_specific_transparent_spends(
        &mut self,
        invalidated_txids: &[TxId],
    ) {
        self.values_mut().for_each(|transaction_metadata| {
            // Update UTXOs to roll back any spent utxos
            transaction_metadata
                .transparent_outputs
                .iter_mut()
                .for_each(|utxo| {
                    if utxo.is_spent() && invalidated_txids.contains(&utxo.spent().unwrap().0) {
                        *utxo.spent_mut() = None;
                    }

                    if utxo.unconfirmed_spent.is_some()
                        && invalidated_txids.contains(&utxo.unconfirmed_spent.unwrap().0)
                    {
                        utxo.unconfirmed_spent = None;
                    }
                })
        });
    }
    /// Reverts any spent shielded notes in the given transactions to unspent.
    pub(crate) fn invalidate_transaction_specific_domain_spends<D: DomainWalletExt>(
        &mut self,
        invalidated_txids: &[TxId],
    ) where
        <D as Domain>::Recipient: Recipient,
        <D as Domain>::Note: PartialEq + Clone,
    {
        self.values_mut().for_each(|transaction_metadata| {
            // Update notes to rollback any spent notes
            // Select only spent or pending_spent notes.
            D::WalletNote::transaction_record_to_outputs_vec_query_mut(
                transaction_metadata,
                OutputSpendStatusQuery::new(false, true, true),
            )
            .iter_mut()
            .for_each(|nd| {
                // Mark note as unspent if the txid being removed spent it.
                if nd.spent().is_some() && invalidated_txids.contains(&nd.spent().unwrap().0) {
                    *nd.spent_mut() = None;
                }

                // Remove unconfirmed spends too
                if nd.pending_spent().is_some()
                    && invalidated_txids.contains(&nd.pending_spent().unwrap().0)
                {
                    *nd.pending_spent_mut() = None;
                }
            });
        });
    }
}

/// This impl was extracted from:
/// [`crate::wallet::transactions::recording::TxMapAndMaybeTrees`]
impl crate::wallet::transaction_records_by_id::TransactionRecordsById {
    /// Invalidates all those transactions which were broadcast but never 'confirmed' accepted by a miner.
    pub(crate) fn clear_expired_mempool(&mut self, latest_height: u64) {
        let cutoff = BlockHeight::from_u32(
            (latest_height.saturating_sub(zingoconfig::MAX_REORG as u64)) as u32,
        );

        let txids_to_remove = self
            .iter()
            .filter(|(_, transaction_metadata)| {
                transaction_metadata.status.is_broadcast_before(&cutoff)
            }) // this transaction was submitted to the mempool before the cutoff and has not been confirmed. we deduce that it has expired.
            .map(|(_, transaction_metadata)| transaction_metadata.txid)
            .collect::<Vec<_>>();

        txids_to_remove
            .iter()
            .for_each(|t| println!("Removing expired mempool tx {}", t));

        self.invalidate_transactions(txids_to_remove);
    }
    pub fn total_funds_spent_in(&self, txid: &TxId) -> u64 {
        self.get(txid)
            .map(TransactionRecord::total_value_spent)
            .unwrap_or(0)
    }
    // Check this transaction to see if it is an outgoing transaction, and if it is, mark all received notes with non-textual memos in this
    // transaction as change. i.e., If any funds were spent in this transaction, all received notes without user-specified memos are change.
    //
    // TODO: When we start working on multi-sig, this could cause issues about hiding sends-to-self
    pub fn check_notes_mark_change(&mut self, txid: &TxId) {
        //TODO: Incorrect with a 0-value fee somehow
        if self.total_funds_spent_in(txid) > 0 {
            if let Some(transaction_metadata) = self.get_mut(txid) {
                Self::mark_notes_as_change_for_pool(&mut transaction_metadata.sapling_notes);
                Self::mark_notes_as_change_for_pool(&mut transaction_metadata.orchard_notes);
            }
        }
    }
    fn mark_notes_as_change_for_pool<Note: crate::wallet::notes::ShieldedNoteInterface>(
        notes: &mut [Note],
    ) {
        notes.iter_mut().for_each(|n| {
            *n.is_change_mut() = match n.memo() {
                Some(zcash_primitives::memo::Memo::Text(_)) => false,
                Some(
                    zcash_primitives::memo::Memo::Empty
                    | zcash_primitives::memo::Memo::Arbitrary(_)
                    | zcash_primitives::memo::Memo::Future(_),
                )
                | None => true,
            }
        });
    }
    pub(crate) fn create_modify_get_transaction_metadata(
        &mut self,
        txid: &TxId,
        status: zingo_status::confirmation_status::ConfirmationStatus,
        datetime: u64,
    ) -> &'_ mut TransactionRecord {
        self.entry(*txid)
            // if we already have the transaction metadata, it may be newly confirmed. update confirmation_status
            .and_modify(|transaction_metadata| {
                transaction_metadata.status = status;
                transaction_metadata.datetime = datetime;
            })
            // if this transaction is new to our data, insert it
            .or_insert_with(|| TransactionRecord::new(status, datetime, txid))
    }

    pub fn add_taddr_spent(
        &mut self,
        txid: TxId,
        status: zingo_status::confirmation_status::ConfirmationStatus,
        timestamp: u64,
        total_transparent_value_spent: u64,
    ) {
        let transaction_metadata =
            self.create_modify_get_transaction_metadata(&txid, status, timestamp);

        transaction_metadata.total_transparent_value_spent = total_transparent_value_spent;

        self.check_notes_mark_change(&txid);
    }

    pub fn mark_txid_utxo_spent(
        &mut self,
        spent_txid: TxId,
        output_num: u32,
        source_txid: TxId,
        spending_tx_status: zingo_status::confirmation_status::ConfirmationStatus,
    ) -> u64 {
        // Find the UTXO
        let value = if let Some(utxo_transacion_metadata) = self.get_mut(&spent_txid) {
            if let Some(spent_utxo) = utxo_transacion_metadata
                .transparent_outputs
                .iter_mut()
                .find(|u| u.txid == spent_txid && u.output_index == output_num as u64)
            {
                if spending_tx_status.is_confirmed() {
                    // Mark this utxo as spent
                    *spent_utxo.spent_mut() =
                        Some((source_txid, spending_tx_status.get_height().into()));
                    spent_utxo.unconfirmed_spent = None;
                } else {
                    spent_utxo.unconfirmed_spent =
                        Some((source_txid, u32::from(spending_tx_status.get_height())));
                }

                spent_utxo.value
            } else {
                log::error!("Couldn't find UTXO that was spent");
                0
            }
        } else {
            log::error!("Couldn't find TxID that was spent!");
            0
        };

        // Return the value of the note that was spent.
        value
    }

    #[allow(clippy::too_many_arguments)]
    pub fn add_new_taddr_output(
        &mut self,
        txid: TxId,
        taddr: String,
        status: zingo_status::confirmation_status::ConfirmationStatus,
        timestamp: u64,
        vout: &zcash_primitives::transaction::components::TxOut,
        output_num: u32,
    ) {
        // Read or create the current TxId
        let transaction_metadata =
            self.create_modify_get_transaction_metadata(&txid, status, timestamp);

        // Add this UTXO if it doesn't already exist
        if transaction_metadata
            .transparent_outputs
            .iter_mut()
            .any(|utxo| utxo.txid == txid && utxo.output_index == output_num as u64)
        {
            // If it already exists, it is likely an mempool tx, so update the height
        } else {
            transaction_metadata.transparent_outputs.push(
                crate::wallet::notes::TransparentOutput::from_parts(
                    taddr,
                    txid,
                    output_num as u64,
                    vout.script_pubkey.0.clone(),
                    u64::from(vout.value),
                    None,
                    None,
                ),
            );
        }
    }
    /// witness tree requirement:
    ///
    pub(crate) fn add_pending_note<D>(
        &mut self,
        txid: TxId,
        height: BlockHeight,
        timestamp: u64,
        note: D::Note,
        to: D::Recipient,
        output_index: usize,
    ) where
        D: DomainWalletExt,
        D::Note: PartialEq + Clone,
        D::Recipient: Recipient,
    {
        let status = zingo_status::confirmation_status::ConfirmationStatus::Broadcast(height);
        let transaction_record =
            self.create_modify_get_transaction_metadata(&txid, status, timestamp);

        match D::WalletNote::transaction_record_to_outputs_vec(transaction_record)
            .iter_mut()
            .find(|n| n.note() == &note)
        {
            None => {
                let nd = D::WalletNote::from_parts(
                    to.diversifier(),
                    note,
                    None,
                    None,
                    None,
                    None,
                    None,
                    // if this is change, we'll mark it later in check_notes_mark_change
                    false,
                    false,
                    Some(output_index as u32),
                );

                D::WalletNote::transaction_metadata_notes_mut(transaction_record).push(nd);
            }
            Some(_) => {}
        }
    }
    #[allow(clippy::too_many_arguments)]
    pub(crate) fn add_new_note<D: DomainWalletExt>(
        &mut self,
        txid: TxId,
        status: zingo_status::confirmation_status::ConfirmationStatus,
        timestamp: u64,
        note: <D::WalletNote as crate::wallet::notes::ShieldedNoteInterface>::Note,
        to: D::Recipient,
        have_spending_key: bool,
        nullifier: Option<
            <D::WalletNote as crate::wallet::notes::ShieldedNoteInterface>::Nullifier,
        >,
        output_index: u32,
        position: incrementalmerkletree::Position,
    ) where
        D::Note: PartialEq + Clone,
        D::Recipient: Recipient,
    {
        let transaction_metadata =
            self.create_modify_get_transaction_metadata(&txid, status, timestamp);

        let nd = D::WalletNote::from_parts(
            D::Recipient::diversifier(&to),
            note.clone(),
            Some(position),
            nullifier,
            None,
            None,
            None,
            // if this is change, we'll mark it later in check_notes_mark_change
            false,
            have_spending_key,
            Some(output_index),
        );
        match D::WalletNote::transaction_metadata_notes_mut(transaction_metadata)
            .iter_mut()
            .find(|n| n.note() == &note)
        {
            None => {
                D::WalletNote::transaction_metadata_notes_mut(transaction_metadata).push(nd);

                D::WalletNote::transaction_metadata_notes_mut(transaction_metadata)
                    .retain(|n| n.nullifier().is_some());
            }
            #[allow(unused_mut)]
            Some(mut n) => {
                // An overwrite should be safe here: TODO: test that confirms this
                *n = nd;
            }
        }
    }

    // Update the memo for a note if it already exists. If the note doesn't exist, then nothing happens.
    pub(crate) fn add_memo_to_note_metadata<Nd: crate::wallet::notes::ShieldedNoteInterface>(
        &mut self,
        txid: &TxId,
        note: Nd::Note,
        memo: zcash_primitives::memo::Memo,
    ) {
        if let Some(transaction_metadata) = self.get_mut(txid) {
            if let Some(n) = Nd::transaction_metadata_notes_mut(transaction_metadata)
                .iter_mut()
                .find(|n| n.note() == &note)
            {
                *n.memo_mut() = Some(memo);
            }
        }
    }

    pub fn add_outgoing_metadata(
        &mut self,
        txid: &TxId,
        outgoing_metadata: Vec<crate::wallet::data::OutgoingTxData>,
    ) {
        // println!("        adding outgoing metadata to txid {}", txid);
        if let Some(transaction_metadata) = self.get_mut(txid) {
            transaction_metadata.outgoing_tx_data = outgoing_metadata
        } else {
            log::error!(
                "TxId {} should be present while adding metadata, but wasn't",
                txid
            );
        }
    }

    pub fn set_price(&mut self, txid: &TxId, price: Option<f64>) {
        price.map(|p| self.get_mut(txid).map(|tx| tx.price = Some(p)));
    }
}
impl Default for TransactionRecordsById {
    /// Default constructor
    fn default() -> Self {
        Self::new()
    }
}

#[cfg(test)]
mod tests {
<<<<<<< HEAD
    use crate::wallet::{
        notes::{sapling::mocks::SaplingNoteBuilder, transparent::mocks::TransparentOutputBuilder},
        transaction_record::mocks::{nine_note_transaction_record, TransactionRecordBuilder},
=======
    use crate::{
        test_framework::mocks::random_txid,
        wallet::{
            notes::{
                orchard::mocks::OrchardNoteBuilder,
                query::{OutputPoolQuery, OutputQuery, OutputSpendStatusQuery},
                sapling::mocks::SaplingNoteBuilder,
                transparent::mocks::TransparentOutputBuilder,
                OutputInterface, SaplingNote,
            },
            transaction_record::mocks::TransactionRecordBuilder,
        },
>>>>>>> 22096ff1
    };

    use super::TransactionRecordsById;

    use sapling_crypto::note_encryption::SaplingDomain;
    use zcash_client_backend::ShieldedProtocol;
    use zcash_primitives::consensus::BlockHeight;
    use zingo_status::confirmation_status::ConfirmationStatus::Confirmed;

    #[test]
    fn invalidate_all_transactions_after_or_at_height() {
        let transaction_record_later = TransactionRecordBuilder::default()
            .randomize_txid()
            .status(Confirmed(15.into()))
            .transparent_outputs(TransparentOutputBuilder::default())
            .build();
        let spending_txid = transaction_record_later.txid;

        let transaction_record_early = TransactionRecordBuilder::default()
            .randomize_txid()
            .status(Confirmed(5.into()))
            .transparent_outputs(
                TransparentOutputBuilder::default().spent(Some((spending_txid, 15))),
            )
            .sapling_notes(SaplingNoteBuilder::default().spent(Some((spending_txid, 15))))
            .orchard_notes(OrchardNoteBuilder::default().spent(Some((spending_txid, 15))))
            .sapling_notes(SaplingNoteBuilder::default().spent(Some((random_txid(), 15))))
            .orchard_notes(OrchardNoteBuilder::default())
            .set_output_indexes()
            .build();

        let txid_containing_valid_note_with_invalid_spends = transaction_record_early.txid;

        let mut transaction_records_by_id = TransactionRecordsById::default();
        transaction_records_by_id.insert_transaction_record(transaction_record_early);
        transaction_records_by_id.insert_transaction_record(transaction_record_later);

        let reorg_height: BlockHeight = 10.into();

        transaction_records_by_id.invalidate_all_transactions_after_or_at_height(reorg_height);

        assert_eq!(transaction_records_by_id.len(), 1);
        //^ the deleted tx is not around
        let transaction_record_cvnwis = transaction_records_by_id
            .get(&txid_containing_valid_note_with_invalid_spends)
            .unwrap();

        let query_for_spentish_notes = OutputSpendStatusQuery {
            unspent: false,
            pending_spent: true,
            spent: true,
        };
        let spentish_notes_in_tx_cvnwis = transaction_record_cvnwis.query_for_ids(
            OutputQuery::new(query_for_spentish_notes, OutputPoolQuery::any()),
        );
        assert_eq!(spentish_notes_in_tx_cvnwis.len(), 1);
        // ^ so there is one spent note still in this transaction
        assert_ne!(
            SaplingNote::transaction_record_to_outputs_vec_query(
                transaction_record_cvnwis,
                query_for_spentish_notes
            )
            .first()
            .unwrap()
            .spent(),
            &Some((spending_txid, 15u32))
        );
        // ^ but it was not spent in the deleted txid
    }

    #[test]
    fn get_received_note_from_identifier() {
        let mut trbid = TransactionRecordsById::new();
        trbid.insert_transaction_record(nine_note_transaction_record());

        for i in 0..3 {
            let received_note = trbid.get_received_note_from_identifier::<SaplingDomain>(
                crate::wallet::notes::ShNoteId {
                    txid: *trbid.0.keys().next().unwrap(),
                    shpool: ShieldedProtocol::Sapling,
                    index: i,
                },
            );

            assert_eq!(
                received_note.unwrap().note(),
                &trbid
                    .0
                    .values()
                    .next()
                    .unwrap()
                    .sapling_notes
                    .iter()
                    .nth(i as usize)
                    .unwrap()
                    .sapling_crypto_note
            )
        }
    }
}<|MERGE_RESOLUTION|>--- conflicted
+++ resolved
@@ -475,11 +475,6 @@
 
 #[cfg(test)]
 mod tests {
-<<<<<<< HEAD
-    use crate::wallet::{
-        notes::{sapling::mocks::SaplingNoteBuilder, transparent::mocks::TransparentOutputBuilder},
-        transaction_record::mocks::{nine_note_transaction_record, TransactionRecordBuilder},
-=======
     use crate::{
         test_framework::mocks::random_txid,
         wallet::{
@@ -492,7 +487,6 @@
             },
             transaction_record::mocks::TransactionRecordBuilder,
         },
->>>>>>> 22096ff1
     };
 
     use super::TransactionRecordsById;
