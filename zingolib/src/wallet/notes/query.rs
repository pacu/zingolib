--- conflicted
+++ resolved
@@ -8,7 +8,6 @@
 pub struct OutputSpendStatusQuery {
     /// will the query include unspent notes?
     #[getset(get = "pub")]
-<<<<<<< HEAD
     pub unspent: bool,
     /// will the query include pending_spent notes?
     #[getset(get = "pub")]
@@ -16,15 +15,6 @@
     /// will the query include spent notes?
     #[getset(get = "pub")]
     pub spent: bool,
-=======
-    pub(crate) unspent: bool,
-    /// will the query include pending_spent notes?
-    #[getset(get = "pub")]
-    pub(crate) pending_spent: bool,
-    /// will the query include spent notes?
-    #[getset(get = "pub")]
-    pub(crate) spent: bool,
->>>>>>> 22096ff1
 }
 impl OutputSpendStatusQuery {
     /// a query that accepts notes of any spent status
