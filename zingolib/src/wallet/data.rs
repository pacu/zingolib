use crate::compact_formats::CompactBlock;
use crate::wallet::traits::ReceivedNoteAndMetadata;
use byteorder::{LittleEndian, ReadBytesExt, WriteBytesExt};
use incrementalmerkletree::frontier::{CommitmentTree, NonEmptyFrontier};
use incrementalmerkletree::witness::IncrementalWitness;
use incrementalmerkletree::{Address, Hashable, Level, Position};
use orchard::note_encryption::OrchardDomain;
use orchard::tree::MerkleHashOrchard;
use prost::Message;
use shardtree::store::memory::MemoryShardStore;
use shardtree::store::{Checkpoint, ShardStore};
use shardtree::LocatedPrunableTree;
use shardtree::ShardTree;
use std::convert::TryFrom;
use std::io::{self, Read, Write};
use std::usize;
use zcash_client_backend::serialization::shardtree::{read_shard, write_shard};
use zcash_encoding::{Optional, Vector};
use zcash_note_encryption::Domain;
use zcash_primitives::consensus::BlockHeight;
use zcash_primitives::memo::MemoBytes;
use zcash_primitives::merkle_tree::{read_commitment_tree, write_commitment_tree, HashSer};
use zcash_primitives::sapling::note_encryption::SaplingDomain;
use zcash_primitives::sapling::{self, Node};
use zcash_primitives::{
    memo::Memo,
    transaction::{components::OutPoint, TxId},
};
use zingoconfig::{ChainType, MAX_REORG};

use super::keys::unified::WalletCapability;
use super::traits::{self, DomainWalletExt, ReadableWriteable, ToBytes};

pub const COMMITMENT_TREE_LEVELS: u8 = 32;
pub const MAX_SHARD_LEVEL: u8 = 16;

/// This type is motivated by the IPC architecture where (currently) channels traffic in
/// `(TxId, WalletNullifier, BlockHeight, Option<u32>)`.  This enum permits a single channel
/// type to handle nullifiers from different domains.
/// <https://github.com/zingolabs/zingolib/issues/64>
#[derive(Clone, Copy, Debug, PartialEq, Eq)]
pub enum PoolNullifier {
    Sapling(zcash_primitives::sapling::Nullifier),
    Orchard(orchard::note::Nullifier),
}

type SapStore = MemoryShardStore<Node, BlockHeight>;
type OrchStore = MemoryShardStore<MerkleHashOrchard, BlockHeight>;
#[derive(Debug)]
pub struct WitnessTrees {
    pub witness_tree_sapling: ShardTree<SapStore, COMMITMENT_TREE_LEVELS, MAX_SHARD_LEVEL>,
    pub witness_tree_orchard: ShardTree<OrchStore, COMMITMENT_TREE_LEVELS, MAX_SHARD_LEVEL>,
}

fn write_shards<W, H, C>(mut writer: W, store: &MemoryShardStore<H, C>) -> io::Result<()>
where
    H: Hashable + Clone + Eq + HashSer,
    C: Ord + std::fmt::Debug + Copy,
    W: Write,
{
    let roots = store.get_shard_roots().expect("Infallible");
    Vector::write(&mut writer, &roots, |w, root| {
        w.write_u8(root.level().into())?;
        w.write_u64::<LittleEndian>(root.index())?;
        let shard = store
            .get_shard(*root)
            .expect("Infallible")
            .expect("cannot find root that shard store claims to have");
        write_shard(w, shard.root())?; // s.root returns &Tree
        Ok(())
    })?;
    Ok(())
}
fn write_checkpoints<W, Cid>(mut writer: W, checkpoints: &[(Cid, Checkpoint)]) -> io::Result<()>
where
    W: Write,
    Cid: Ord + std::fmt::Debug + Copy,
    u32: From<Cid>,
{
    Vector::write(
        &mut writer,
        checkpoints,
        |mut w, (checkpoint_id, checkpoint)| {
            w.write_u32::<LittleEndian>(u32::from(*checkpoint_id))?;
            match checkpoint.tree_state() {
                shardtree::store::TreeState::Empty => w.write_u8(0),
                shardtree::store::TreeState::AtPosition(pos) => {
                    w.write_u8(1)?;
                    w.write_u64::<LittleEndian>(<u64 as From<Position>>::from(pos))
                }
            }?;
            Vector::write(
                &mut w,
                &checkpoint.marks_removed().iter().collect::<Vec<_>>(),
                |w, mark| w.write_u64::<LittleEndian>(<u64 as From<Position>>::from(**mark)),
            )
        },
    )?;
    Ok(())
}
/// Write memory-backed shardstore, represented tree.
fn write_shardtree<H: Hashable + Clone + Eq + HashSer, C: Ord + std::fmt::Debug + Copy, W: Write>(
    tree: &mut shardtree::ShardTree<
        MemoryShardStore<H, C>,
        COMMITMENT_TREE_LEVELS,
        MAX_SHARD_LEVEL,
    >,
    mut writer: W,
) -> io::Result<()>
where
    u32: From<C>,
{
    // Replace original tree with empty tree, and mutate new version into store.
    let mut store = std::mem::replace(
        tree,
        shardtree::ShardTree::new(MemoryShardStore::empty(), 0),
    )
    .into_store();
    macro_rules! write_with_error_handling {
        ($writer: ident, $from: ident) => {
            if let Err(e) = $writer(&mut writer, &$from) {
                *tree = shardtree::ShardTree::new(store, MAX_REORG);
                return Err(e);
            }
        };
    }
    // Write located prunable trees
    write_with_error_handling!(write_shards, store);
    let mut checkpoints = Vec::new();
    store
        .with_checkpoints(MAX_REORG, |checkpoint_id, checkpoint| {
            checkpoints.push((*checkpoint_id, checkpoint.clone()));
            Ok(())
        })
        .expect("Infallible");
    // Write checkpoints
    write_with_error_handling!(write_checkpoints, checkpoints);
    let cap = store.get_cap().expect("Infallible");
    // Write cap
    write_with_error_handling!(write_shard, cap);
    *tree = shardtree::ShardTree::new(store, MAX_REORG);
    Ok(())
}

impl Default for WitnessTrees {
    fn default() -> WitnessTrees {
        Self {
            witness_tree_sapling: shardtree::ShardTree::new(MemoryShardStore::empty(), MAX_REORG),
            witness_tree_orchard: shardtree::ShardTree::new(MemoryShardStore::empty(), MAX_REORG),
        }
    }
}

impl WitnessTrees {
    pub(crate) fn add_checkpoint(&mut self, height: BlockHeight) {
        self.witness_tree_sapling.checkpoint(height).unwrap();
        self.witness_tree_orchard.checkpoint(height).unwrap();
    }
    const VERSION: u8 = 0;
    pub fn read<R: Read>(mut reader: R) -> io::Result<Self> {
        let _serialized_version = reader.read_u8()?;
        let witness_tree_sapling = read_shardtree(&mut reader)?;
        let witness_tree_orchard = read_shardtree(reader)?;
        Ok(Self {
            witness_tree_sapling,
            witness_tree_orchard,
        })
    }

    pub fn write<W: Write>(&mut self, mut writer: W) -> io::Result<()> {
        writer.write_u8(Self::VERSION)?;
        write_shardtree(&mut self.witness_tree_sapling, &mut writer)?;
        write_shardtree(&mut self.witness_tree_orchard, &mut writer)
    }
    pub(crate) fn insert_all_frontier_nodes(
        &mut self,
        non_empty_sapling_frontier: Option<NonEmptyFrontier<sapling::Node>>,
        non_empty_orchard_frontier: Option<NonEmptyFrontier<MerkleHashOrchard>>,
    ) {
        use incrementalmerkletree::Retention;
        if let Some(front) = non_empty_sapling_frontier {
            self.witness_tree_sapling
                .insert_frontier_nodes(front, Retention::Ephemeral)
                .expect("to insert non-empty sapling frontier")
        }
        if let Some(front) = non_empty_orchard_frontier {
            self.witness_tree_orchard
                .insert_frontier_nodes(front, Retention::Ephemeral)
                .expect("to insert non-empty orchard frontier")
        }
    }

    pub fn clear(&mut self) {
        *self = Self::default()
    }
}

fn read_shardtree<
    H: Hashable + Clone + HashSer + Eq,
    C: Ord + std::fmt::Debug + Copy + From<u32>,
    R: Read,
>(
    mut reader: R,
) -> io::Result<shardtree::ShardTree<MemoryShardStore<H, C>, COMMITMENT_TREE_LEVELS, MAX_SHARD_LEVEL>>
{
    let shards = Vector::read(&mut reader, |r| {
        let level = Level::from(r.read_u8()?);
        let index = r.read_u64::<LittleEndian>()?;
        let root_addr = Address::from_parts(level, index);
        let shard = read_shard(r)?;
        Ok(LocatedPrunableTree::from_parts(root_addr, shard))
    })?;
    let mut store = MemoryShardStore::empty();
    for shard in shards {
        store.put_shard(shard).expect("Infallible");
    }
    let checkpoints = Vector::read(&mut reader, |r| {
        let checkpoint_id = C::from(r.read_u32::<LittleEndian>()?);
        let tree_state = match r.read_u8()? {
            0 => shardtree::store::TreeState::Empty,
            1 => shardtree::store::TreeState::AtPosition(Position::from(
                r.read_u64::<LittleEndian>()?,
            )),
            otherwise => {
                return Err(io::Error::new(
                    io::ErrorKind::InvalidData,
                    format!("error reading TreeState: expected boolean value, found {otherwise}"),
                ))
            }
        };
        let marks_removed = Vector::read(r, |r| r.read_u64::<LittleEndian>().map(Position::from))?;
        Ok((
            checkpoint_id,
            Checkpoint::from_parts(tree_state, marks_removed.into_iter().collect()),
        ))
    })?;
    for (checkpoint_id, checkpoint) in checkpoints {
        store
            .add_checkpoint(checkpoint_id, checkpoint)
            .expect("Infallible");
    }
    store.put_cap(read_shard(reader)?).expect("Infallible");
    Ok(shardtree::ShardTree::new(store, MAX_REORG))
}

impl std::hash::Hash for PoolNullifier {
    fn hash<H: std::hash::Hasher>(&self, state: &mut H) {
        match self {
            PoolNullifier::Sapling(n) => {
                state.write_u8(0);
                n.0.hash(state);
            }
            PoolNullifier::Orchard(n) => {
                state.write_u8(1);
                n.to_bytes().hash(state);
            }
        }
    }
}

#[derive(Clone, Debug, PartialEq)]
pub struct BlockData {
    pub(crate) ecb: Vec<u8>,
    pub height: u64,
}

impl BlockData {
    pub fn serialized_version() -> u64 {
        20
    }

    pub(crate) fn new_with(height: u64, hash: &[u8]) -> Self {
        let hash = hash.iter().copied().rev().collect::<Vec<_>>();

        let cb = CompactBlock {
            hash,
            ..Default::default()
        };

        let mut ecb = vec![];
        cb.encode(&mut ecb).unwrap();

        Self { ecb, height }
    }

    pub(crate) fn new(mut cb: CompactBlock) -> Self {
        for compact_transaction in &mut cb.vtx {
            for co in &mut compact_transaction.outputs {
                co.ciphertext.clear();
                co.epk.clear();
            }
        }

        cb.header.clear();
        let height = cb.height;

        let mut ecb = vec![];
        cb.encode(&mut ecb).unwrap();

        Self { ecb, height }
    }

    pub(crate) fn cb(&self) -> CompactBlock {
        let b = self.ecb.clone();
        CompactBlock::decode(&b[..]).unwrap()
    }

    pub(crate) fn hash(&self) -> String {
        self.cb().hash().to_string()
    }

    pub fn read<R: Read>(mut reader: R) -> io::Result<Self> {
        let height = reader.read_i32::<LittleEndian>()? as u64;

        let mut hash_bytes = [0; 32];
        reader.read_exact(&mut hash_bytes)?;
        hash_bytes.reverse();

        // We don't need this, but because of a quirk, the version is stored later, so we can't actually
        // detect the version here. So we write an empty tree and read it back here
        let tree: zcash_primitives::sapling::CommitmentTree = read_commitment_tree(&mut reader)?;
        let _tree = if tree.size() == 0 { None } else { Some(tree) };

        let version = reader.read_u64::<LittleEndian>()?;

        let ecb = if version <= 11 {
            vec![]
        } else {
            Vector::read(&mut reader, |r| r.read_u8())?
        };

        if ecb.is_empty() {
            Ok(BlockData::new_with(height, &hash_bytes))
        } else {
            Ok(BlockData { ecb, height })
        }
    }

    pub fn write<W: Write>(&self, mut writer: W) -> io::Result<()> {
        writer.write_i32::<LittleEndian>(self.height as i32)?;

        let hash_bytes: Vec<_> = hex::decode(self.hash())
            .unwrap()
            .into_iter()
            .rev()
            .collect();
        writer.write_all(&hash_bytes[..])?;

        write_commitment_tree(
            &CommitmentTree::<zcash_primitives::sapling::Node, 32>::empty(),
            &mut writer,
        )?;
        writer.write_u64::<LittleEndian>(Self::serialized_version())?;

        // Write the ecb as well
        Vector::write(&mut writer, &self.ecb, |w, b| w.write_u8(*b))?;

        Ok(())
    }
}

#[derive(Clone)]
pub struct WitnessCache<Node: Hashable> {
    pub(crate) witnesses: Vec<IncrementalWitness<Node, 32>>,
    pub top_height: u64,
}

impl<Node: Hashable> std::fmt::Debug for WitnessCache<Node> {
    fn fmt(&self, f: &mut std::fmt::Formatter<'_>) -> std::fmt::Result {
        f.debug_struct("WitnessCache")
            .field("witnesses", &self.witnesses.len())
            .field("top_height", &self.top_height)
            .finish_non_exhaustive()
    }
}

impl<Node: Hashable> WitnessCache<Node> {
    pub fn new(witnesses: Vec<IncrementalWitness<Node, 32>>, top_height: u64) -> Self {
        Self {
            witnesses,
            top_height,
        }
    }

    pub fn empty() -> Self {
        Self {
            witnesses: vec![],
            top_height: 0,
        }
    }

    pub fn len(&self) -> usize {
        self.witnesses.len()
    }

    pub fn is_empty(&self) -> bool {
        self.witnesses.is_empty()
    }

    pub fn clear(&mut self) {
        self.witnesses.clear();
    }

    pub fn get(&self, i: usize) -> Option<&IncrementalWitness<Node, 32>> {
        self.witnesses.get(i)
    }

    #[cfg(test)]
    pub fn get_from_last(&self, i: usize) -> Option<&IncrementalWitness<Node, 32>> {
        self.witnesses.get(self.len() - i - 1)
    }

    pub fn last(&self) -> Option<&IncrementalWitness<Node, 32>> {
        self.witnesses.last()
    }

    pub fn pop(&mut self, at_height: u64) {
        while !self.witnesses.is_empty() && self.top_height >= at_height {
            self.witnesses.pop();
            self.top_height -= 1;
        }
    }

    // pub fn get_as_string(&self, i: usize) -> String {
    //     if i >= self.witnesses.len() {
    //         return "".to_string();
    //     }

    //     let mut buf = vec![];
    //     self.get(i).unwrap().write(&mut buf).unwrap();
    //     return hex::encode(buf);
    // }
}
pub struct ReceivedSaplingNoteAndMetadata {
    pub diversifier: zcash_primitives::sapling::Diversifier,
    pub note: zcash_primitives::sapling::Note,

<<<<<<< HEAD
    // The postion of this note's commitment
=======
    // The postion of this note's value commitment in the global commitment tree
    // We need to create a witness to it, to spend
>>>>>>> cb96b553
    pub(crate) witnessed_position: Option<Position>,

    // The note's index in its containing transaction
    pub(crate) output_index: u32,

    pub(super) nullifier: Option<zcash_primitives::sapling::Nullifier>,
    pub spent: Option<(TxId, u32)>, // If this note was confirmed spent

    // If this note was spent in a send, but has not yet been confirmed.
    // Contains the transaction id and height at which it was broadcast
    pub unconfirmed_spent: Option<(TxId, u32)>,
    pub memo: Option<Memo>,
    pub is_change: bool,

    // If the spending key is available in the wallet (i.e., whether to keep witness up-to-date)
    pub have_spending_key: bool,
}

#[derive(Debug)]
pub struct ReceivedOrchardNoteAndMetadata {
    pub diversifier: orchard::keys::Diversifier,
    pub note: orchard::note::Note,

<<<<<<< HEAD
    // The postion of this note's commitment
=======
    // The postion of this note's value commitment in the global commitment tree
    // We need to create a witness to it, to spend
>>>>>>> cb96b553
    pub witnessed_position: Option<Position>,

    // The note's index in its containing transaction
    pub(crate) output_index: u32,

    pub(super) nullifier: Option<orchard::note::Nullifier>,
    pub spent: Option<(TxId, u32)>, // If this note was confirmed spent

    // If this note was spent in a send, but has not yet been confirmed.
    // Contains the transaction id and height at which it was broadcast
    pub unconfirmed_spent: Option<(TxId, u32)>,
    pub memo: Option<Memo>,
    pub is_change: bool,

    // If the spending key is available in the wallet (i.e., whether to keep witness up-to-date)
    pub have_spending_key: bool,
}

impl std::fmt::Debug for ReceivedSaplingNoteAndMetadata {
    fn fmt(&self, f: &mut std::fmt::Formatter<'_>) -> std::fmt::Result {
        f.debug_struct("SaplingNoteData")
            .field("diversifier", &self.diversifier)
            .field("note", &self.note)
            .field("nullifier", &self.nullifier)
            .field("spent", &self.spent)
            .field("unconfirmed_spent", &self.unconfirmed_spent)
            .field("memo", &self.memo)
            .field("diversifier", &self.diversifier)
            .field("note", &self.note)
            .field("nullifier", &self.nullifier)
            .field("spent", &self.spent)
            .field("unconfirmed_spent", &self.unconfirmed_spent)
            .field("memo", &self.memo)
            .field("is_change", &self.is_change)
            .finish_non_exhaustive()
    }
}

// Reading a note also needs the corresponding address to read from.
pub(crate) fn read_sapling_rseed<R: Read>(
    mut reader: R,
) -> io::Result<zcash_primitives::sapling::Rseed> {
    let note_type = reader.read_u8()?;

    let mut r_bytes: [u8; 32] = [0; 32];
    reader.read_exact(&mut r_bytes)?;

    let r = match note_type {
        1 => zcash_primitives::sapling::Rseed::BeforeZip212(
            jubjub::Fr::from_bytes(&r_bytes).unwrap(),
        ),
        2 => zcash_primitives::sapling::Rseed::AfterZip212(r_bytes),
        _ => return Err(io::Error::new(io::ErrorKind::InvalidInput, "Bad note type")),
    };

    Ok(r)
}

pub(crate) fn write_sapling_rseed<W: Write>(
    mut writer: W,
    rseed: &zcash_primitives::sapling::Rseed,
) -> io::Result<()> {
    let note_type = match rseed {
        zcash_primitives::sapling::Rseed::BeforeZip212(_) => 1,
        zcash_primitives::sapling::Rseed::AfterZip212(_) => 2,
    };
    writer.write_u8(note_type)?;

    match rseed {
        zcash_primitives::sapling::Rseed::BeforeZip212(fr) => writer.write_all(&fr.to_bytes()),
        zcash_primitives::sapling::Rseed::AfterZip212(b) => writer.write_all(b),
    }
}

#[derive(Clone, Debug)]
pub struct ReceivedTransparentOutput {
    pub address: String,
    pub txid: TxId,
    pub output_index: u64,
    pub script: Vec<u8>,
    pub value: u64,
    pub height: i32,

    pub spent_at_height: Option<i32>,
    pub spent: Option<TxId>, // If this utxo was confirmed spent

    // If this utxo was spent in a send, but has not yet been confirmed.
    // Contains the txid and height at which the Tx was broadcast
    pub unconfirmed_spent: Option<(TxId, u32)>,
}

impl ReceivedTransparentOutput {
    pub fn serialized_version() -> u64 {
        3
    }

    pub fn to_outpoint(&self) -> OutPoint {
        OutPoint::new(*self.txid.as_ref(), self.output_index as u32)
    }

    pub fn read<R: Read>(mut reader: R) -> io::Result<Self> {
        let version = reader.read_u64::<LittleEndian>()?;

        let address_len = reader.read_i32::<LittleEndian>()?;
        let mut address_bytes = vec![0; address_len as usize];
        reader.read_exact(&mut address_bytes)?;
        let address = String::from_utf8(address_bytes).unwrap();
        assert_eq!(address.chars().take(1).collect::<Vec<char>>()[0], 't');

        let mut transaction_id_bytes = [0; 32];
        reader.read_exact(&mut transaction_id_bytes)?;
        let transaction_id = TxId::from_bytes(transaction_id_bytes);

        let output_index = reader.read_u64::<LittleEndian>()?;
        let value = reader.read_u64::<LittleEndian>()?;
        let height = reader.read_i32::<LittleEndian>()?;

        let script = Vector::read(&mut reader, |r| {
            let mut byte = [0; 1];
            r.read_exact(&mut byte)?;
            Ok(byte[0])
        })?;

        let spent = Optional::read(&mut reader, |r| {
            let mut transaction_bytes = [0u8; 32];
            r.read_exact(&mut transaction_bytes)?;
            Ok(TxId::from_bytes(transaction_bytes))
        })?;

        let spent_at_height = if version <= 1 {
            None
        } else {
            Optional::read(&mut reader, |r| r.read_i32::<LittleEndian>())?
        };

        let unconfirmed_spent = if version <= 2 {
            None
        } else {
            Optional::read(&mut reader, |r| {
                let mut transaction_bytes = [0u8; 32];
                r.read_exact(&mut transaction_bytes)?;

                let height = r.read_u32::<LittleEndian>()?;
                Ok((TxId::from_bytes(transaction_bytes), height))
            })?
        };

        Ok(ReceivedTransparentOutput {
            address,
            txid: transaction_id,
            output_index,
            script,
            value,
            height,
            spent_at_height,
            spent,
            unconfirmed_spent,
        })
    }

    pub fn write<W: Write>(&self, mut writer: W) -> io::Result<()> {
        writer.write_u64::<LittleEndian>(Self::serialized_version())?;

        writer.write_u32::<LittleEndian>(self.address.as_bytes().len() as u32)?;
        writer.write_all(self.address.as_bytes())?;

        writer.write_all(self.txid.as_ref())?;

        writer.write_u64::<LittleEndian>(self.output_index)?;
        writer.write_u64::<LittleEndian>(self.value)?;
        writer.write_i32::<LittleEndian>(self.height)?;

        Vector::write(&mut writer, &self.script, |w, b| w.write_all(&[*b]))?;

        Optional::write(&mut writer, self.spent, |w, transaction_id| {
            w.write_all(transaction_id.as_ref())
        })?;

        Optional::write(&mut writer, self.spent_at_height, |w, s| {
            w.write_i32::<LittleEndian>(s)
        })?;

        Optional::write(
            &mut writer,
            self.unconfirmed_spent,
            |w, (transaction_id, height)| {
                w.write_all(transaction_id.as_ref())?;
                w.write_u32::<LittleEndian>(height)
            },
        )?;

        Ok(())
    }
}

#[derive(Debug)]
pub struct OutgoingTxData {
    pub to_address: String,
    pub value: u64,
    pub memo: Memo,
    pub recipient_ua: Option<String>,
}

impl PartialEq for OutgoingTxData {
    fn eq(&self, other: &Self) -> bool {
        self.to_address == other.to_address && self.value == other.value && self.memo == other.memo
    }
}

impl OutgoingTxData {
    pub fn read<R: Read>(mut reader: R) -> io::Result<Self> {
        let address_len = reader.read_u64::<LittleEndian>()?;
        let mut address_bytes = vec![0; address_len as usize];
        reader.read_exact(&mut address_bytes)?;
        let address = String::from_utf8(address_bytes).unwrap();

        let value = reader.read_u64::<LittleEndian>()?;

        let mut memo_bytes = [0u8; 512];
        reader.read_exact(&mut memo_bytes)?;
        let memo = match MemoBytes::from_bytes(&memo_bytes) {
            Ok(mb) => match Memo::try_from(mb.clone()) {
                Ok(m) => Ok(m),
                Err(_) => Ok(Memo::Future(mb)),
            },
            Err(e) => Err(io::Error::new(
                io::ErrorKind::InvalidInput,
                format!("Couldn't create memo: {}", e),
            )),
        }?;

        Ok(OutgoingTxData {
            to_address: address,
            value,
            memo,
            recipient_ua: None,
        })
    }

    pub fn write<W: Write>(&self, mut writer: W) -> io::Result<()> {
        // Strings are written as len + utf8
        match &self.recipient_ua {
            None => {
                writer.write_u64::<LittleEndian>(self.to_address.as_bytes().len() as u64)?;
                writer.write_all(self.to_address.as_bytes())?;
            }
            Some(ua) => {
                writer.write_u64::<LittleEndian>(ua.as_bytes().len() as u64)?;
                writer.write_all(ua.as_bytes())?;
            }
        }
        writer.write_u64::<LittleEndian>(self.value)?;
        writer.write_all(self.memo.encode().as_array())
    }
}

pub mod finsight {
    pub struct ValuesSentToAddress(pub std::collections::HashMap<String, Vec<u64>>);
    pub struct TotalValueToAddress(pub std::collections::HashMap<String, u64>);
    pub struct TotalSendsToAddress(pub std::collections::HashMap<String, u64>);
    #[derive(Debug)]
    pub struct TotalMemoBytesToAddress(pub std::collections::HashMap<String, usize>);
    impl From<TotalMemoBytesToAddress> for json::JsonValue {
        fn from(value: TotalMemoBytesToAddress) -> Self {
            let mut jsonified = json::object!();
            let hm = value.0;
            for (key, val) in hm.iter() {
                jsonified[key] = json::JsonValue::from(*val);
            }
            jsonified
        }
    }
    impl From<TotalValueToAddress> for json::JsonValue {
        fn from(value: TotalValueToAddress) -> Self {
            let mut jsonified = json::object!();
            let hm = value.0;
            for (key, val) in hm.iter() {
                jsonified[key] = json::JsonValue::from(*val);
            }
            jsonified
        }
    }
    impl From<TotalSendsToAddress> for json::JsonValue {
        fn from(value: TotalSendsToAddress) -> Self {
            let mut jsonified = json::object!();
            let hm = value.0;
            for (key, val) in hm.iter() {
                jsonified[key] = json::JsonValue::from(*val);
            }
            jsonified
        }
    }
}
pub mod summaries {
    use std::collections::HashMap;

    use json::{object, JsonValue};
    use zcash_primitives::transaction::TxId;

    use crate::wallet::Pool;

    /// The MobileTx is the zingolib representation of
    /// transactions in the format most useful for
    /// consumption in mobile and mobile-like UI
    pub struct ValueTransfer {
        pub block_height: zcash_primitives::consensus::BlockHeight,
        pub datetime: u64,
        pub kind: ValueTransferKind,
        pub memos: Vec<zcash_primitives::memo::TextMemo>,
        pub price: Option<f64>,
        pub txid: TxId,
    }
    impl ValueTransfer {
        pub fn balance_delta(&self) -> i64 {
            use ValueTransferKind::*;
            match self.kind {
                Sent { amount, .. } => -(amount as i64),
                Fee { amount, .. } => -(amount as i64),
                Received { amount, .. } => amount as i64,
                SendToSelf => 0,
            }
        }
    }
    #[derive(Clone)]
    pub enum ValueTransferKind {
        Sent {
            amount: u64,
            to_address: zcash_address::ZcashAddress,
        },
        Received {
            pool: Pool,
            amount: u64,
        },
        SendToSelf,
        Fee {
            amount: u64,
        },
    }
    impl From<&ValueTransferKind> for JsonValue {
        fn from(value: &ValueTransferKind) -> Self {
            match value {
                ValueTransferKind::Sent { .. } => JsonValue::String(String::from("Sent")),
                ValueTransferKind::Received { .. } => JsonValue::String(String::from("Received")),
                ValueTransferKind::SendToSelf => JsonValue::String(String::from("SendToSelf")),
                ValueTransferKind::Fee { .. } => JsonValue::String(String::from("Fee")),
            }
        }
    }
    impl From<ValueTransfer> for JsonValue {
        fn from(value: ValueTransfer) -> Self {
            let mut temp_object = object! {
                    "amount": "",
                    "block_height": u32::from(value.block_height),
                    "datetime": value.datetime,
                    "kind": "",
                    "memos": value.memos.iter().cloned().map(String::from).collect::<Vec<String>>(),
                    "pool": "",
                    "price": value.price,
                    "txid": value.txid.to_string(),
            };
            match value.kind {
                ValueTransferKind::Sent {
                    ref to_address,
                    amount,
                } => {
                    temp_object["amount"] = JsonValue::from(amount);
                    temp_object["kind"] = JsonValue::from(&value.kind);
                    temp_object["to_address"] = JsonValue::from(to_address.encode());
                    temp_object
                }
                ValueTransferKind::Fee { amount } => {
                    temp_object["amount"] = JsonValue::from(amount);
                    temp_object["kind"] = JsonValue::from(&value.kind);
                    temp_object
                }
                ValueTransferKind::Received { pool, amount } => {
                    temp_object["amount"] = JsonValue::from(amount);
                    temp_object["kind"] = JsonValue::from(&value.kind);
                    temp_object["pool"] = JsonValue::from(pool);
                    temp_object
                }
                ValueTransferKind::SendToSelf => {
                    temp_object["amount"] = JsonValue::from(0);
                    temp_object["kind"] = JsonValue::from(&value.kind);
                    temp_object["pool"] = JsonValue::from("None".to_string());
                    temp_object["price"] = JsonValue::from("None".to_string());
                    temp_object["to_address"] = JsonValue::from("None".to_string());
                    temp_object
                }
            }
        }
    }

    pub struct TransactionIndex(HashMap<zcash_primitives::transaction::TxId, ValueTransfer>);
}
///  Everything (SOMETHING) about a transaction
#[derive(Debug)]
pub struct TransactionMetadata {
    // Block in which this tx was included
    pub block_height: BlockHeight,

    // Is this Tx unconfirmed (i.e., not yet mined)
    pub unconfirmed: bool,

    // Timestamp of Tx. Added in v4
    pub datetime: u64,

    // Txid of this transaction. It's duplicated here (It is also the Key in the HashMap that points to this
    // WalletTx in LightWallet::txs)
    pub txid: TxId,

    // List of all nullifiers spent in this Tx. These nullifiers belong to the wallet.
    pub spent_sapling_nullifiers: Vec<zcash_primitives::sapling::Nullifier>,

    // List of all nullifiers spent in this Tx. These nullifiers belong to the wallet.
    pub spent_orchard_nullifiers: Vec<orchard::note::Nullifier>,

    // List of all sapling notes received in this tx. Some of these might be change notes.
    pub sapling_notes: Vec<ReceivedSaplingNoteAndMetadata>,

    // List of all sapling notes received in this tx. Some of these might be change notes.
    pub orchard_notes: Vec<ReceivedOrchardNoteAndMetadata>,

    // List of all Utxos received in this Tx. Some of these might be change notes
    pub received_utxos: Vec<ReceivedTransparentOutput>,

    // Total value of all the sapling nullifiers that were spent in this Tx
    pub total_sapling_value_spent: u64,

    // Total value of all the orchard nullifiers that were spent in this Tx
    pub total_orchard_value_spent: u64,

    // Total amount of transparent funds that belong to us that were spent in this Tx.
    pub total_transparent_value_spent: u64,

    // All outgoing sends
    pub outgoing_tx_data: Vec<OutgoingTxData>,

    // Whether this TxID was downloaded from the server and scanned for Memos
    pub full_tx_scanned: bool,

    // Price of Zec when this Tx was created
    pub price: Option<f64>,
}

impl TransactionMetadata {
    pub(super) fn add_spent_nullifier(&mut self, nullifier: PoolNullifier, value: u64) {
        match nullifier {
            PoolNullifier::Sapling(sapling_nullifier) => {
                self.spent_sapling_nullifiers.push(sapling_nullifier);
                self.total_sapling_value_spent += value;
            }
            PoolNullifier::Orchard(orchard_nullifier) => {
                self.spent_orchard_nullifiers.push(orchard_nullifier);
                self.total_orchard_value_spent += value;
            }
        }
    }

    pub fn get_price(datetime: u64, price: &WalletZecPriceInfo) -> Option<f64> {
        match price.zec_price {
            None => None,
            Some((t, p)) => {
                // If the price was fetched within 24 hours of this Tx, we use the "current" price
                // else, we mark it as None, for the historical price fetcher to get
                // TODO:  Investigate the state of "the historical price fetcher".
                if (t as i64 - datetime as i64).abs() < 24 * 60 * 60 {
                    Some(p)
                } else {
                    None
                }
            }
        }
    }

    pub fn get_transaction_fee(&self) -> u64 {
        self.total_value_spent() - (self.value_outgoing() + self.total_change_returned())
    }

    // TODO: This is incorrect in the edge case where where we have a send-to-self with
    // no text memo and 0-value fee
    pub fn is_outgoing_transaction(&self) -> bool {
        (!self.outgoing_tx_data.is_empty()) || self.total_value_spent() != 0
    }
    pub fn is_incoming_transaction(&self) -> bool {
        self.sapling_notes.iter().any(|note| !note.is_change())
            || self.orchard_notes.iter().any(|note| !note.is_change())
            || !self.received_utxos.is_empty()
    }
    pub fn net_spent(&self) -> u64 {
        assert!(self.is_outgoing_transaction());
        self.total_value_spent() - self.total_change_returned()
    }
    pub fn new(
        height: BlockHeight,
        datetime: u64,
        transaction_id: &TxId,
        unconfirmed: bool,
    ) -> Self {
        TransactionMetadata {
            block_height: height,
            unconfirmed,
            datetime,
            txid: *transaction_id,
            spent_sapling_nullifiers: vec![],
            spent_orchard_nullifiers: vec![],
            sapling_notes: vec![],
            orchard_notes: vec![],
            received_utxos: vec![],
            total_transparent_value_spent: 0,
            total_sapling_value_spent: 0,
            total_orchard_value_spent: 0,
            outgoing_tx_data: vec![],
            full_tx_scanned: false,
            price: None,
        }
    }
    pub fn new_txid(txid: &[u8]) -> TxId {
        let mut txid_bytes = [0u8; 32];
        txid_bytes.copy_from_slice(txid);
        TxId::from_bytes(txid_bytes)
    }
    fn pool_change_returned<D: DomainWalletExt>(&self) -> u64
    where
        <D as Domain>::Note: PartialEq + Clone,
        <D as Domain>::Recipient: traits::Recipient,
    {
        D::sum_pool_change(self)
    }

    pub fn pool_value_received<D: DomainWalletExt>(&self) -> u64
    where
        <D as Domain>::Note: PartialEq + Clone,
        <D as Domain>::Recipient: traits::Recipient,
    {
        D::to_notes_vec(self)
            .iter()
            .map(|note_and_metadata| note_and_metadata.value())
            .sum()
    }

    #[allow(clippy::type_complexity)]
    pub fn read<R: Read>(
        mut reader: R,
        (wallet_capability, mut trees): (
            &WalletCapability,
            Option<&mut (
                Vec<(
                    IncrementalWitness<sapling::Node, COMMITMENT_TREE_LEVELS>,
                    BlockHeight,
                )>,
                Vec<(
                    IncrementalWitness<MerkleHashOrchard, COMMITMENT_TREE_LEVELS>,
                    BlockHeight,
                )>,
            )>,
        ),
    ) -> io::Result<Self> {
        let version = reader.read_u64::<LittleEndian>()?;

        let block = BlockHeight::from_u32(reader.read_i32::<LittleEndian>()? as u32);

        let unconfirmed = if version <= 20 {
            false
        } else {
            reader.read_u8()? == 1
        };

        let datetime = if version >= 4 {
            reader.read_u64::<LittleEndian>()?
        } else {
            0
        };

        let mut transaction_id_bytes = [0u8; 32];
        reader.read_exact(&mut transaction_id_bytes)?;

        let transaction_id = TxId::from_bytes(transaction_id_bytes);

        tracing::info!("About to attempt to read a note and metadata");
        let sapling_notes = Vector::read_collected_mut(&mut reader, |r| {
            ReceivedSaplingNoteAndMetadata::read(
                r,
                (wallet_capability, trees.as_mut().map(|t| &mut t.0)),
            )
        })?;
        let orchard_notes = if version > 22 {
            Vector::read_collected_mut(&mut reader, |r| {
                ReceivedOrchardNoteAndMetadata::read(
                    r,
                    (wallet_capability, trees.as_mut().map(|t| &mut t.1)),
                )
            })?
        } else {
            vec![]
        };
        let utxos = Vector::read(&mut reader, |r| ReceivedTransparentOutput::read(r))?;

        let total_sapling_value_spent = reader.read_u64::<LittleEndian>()?;
        let total_transparent_value_spent = reader.read_u64::<LittleEndian>()?;
        let total_orchard_value_spent = if version >= 22 {
            reader.read_u64::<LittleEndian>()?
        } else {
            0
        };

        // Outgoing metadata was only added in version 2
        let outgoing_metadata = Vector::read(&mut reader, |r| OutgoingTxData::read(r))?;

        let full_tx_scanned = reader.read_u8()? > 0;

        let zec_price = if version <= 4 {
            None
        } else {
            Optional::read(&mut reader, |r| r.read_f64::<LittleEndian>())?
        };

        let spent_sapling_nullifiers = if version <= 5 {
            vec![]
        } else {
            Vector::read(&mut reader, |r| {
                let mut n = [0u8; 32];
                r.read_exact(&mut n)?;
                Ok(zcash_primitives::sapling::Nullifier(n))
            })?
        };

        let spent_orchard_nullifiers = if version <= 21 {
            vec![]
        } else {
            Vector::read(&mut reader, |r| {
                let mut n = [0u8; 32];
                r.read_exact(&mut n)?;
                Ok(orchard::note::Nullifier::from_bytes(&n).unwrap())
            })?
        };

        Ok(Self {
            block_height: block,
            unconfirmed,
            datetime,
            txid: transaction_id,
            sapling_notes,
            orchard_notes,
            received_utxos: utxos,
            spent_sapling_nullifiers,
            spent_orchard_nullifiers,
            total_sapling_value_spent,
            total_transparent_value_spent,
            total_orchard_value_spent,
            outgoing_tx_data: outgoing_metadata,
            full_tx_scanned,
            price: zec_price,
        })
    }

    pub fn serialized_version() -> u64 {
        23
    }

    pub fn total_change_returned(&self) -> u64 {
        self.pool_change_returned::<SaplingDomain<ChainType>>()
            + self.pool_change_returned::<OrchardDomain>()
    }
    pub fn total_value_received(&self) -> u64 {
        self.pool_value_received::<OrchardDomain>()
            + self.pool_value_received::<SaplingDomain<ChainType>>()
            + self
                .received_utxos
                .iter()
                .map(|utxo| utxo.value)
                .sum::<u64>()
    }
    pub fn total_value_spent(&self) -> u64 {
        self.value_spent_by_pool().iter().sum()
    }

    pub fn value_outgoing(&self) -> u64 {
        self.outgoing_tx_data
            .iter()
            .fold(0, |running_total, tx_data| tx_data.value + running_total)
    }

    pub fn value_spent_by_pool(&self) -> [u64; 3] {
        [
            self.total_transparent_value_spent,
            self.total_sapling_value_spent,
            self.total_orchard_value_spent,
        ]
    }
    pub fn write<W: Write>(&self, mut writer: W) -> io::Result<()> {
        writer.write_u64::<LittleEndian>(Self::serialized_version())?;

        let block: u32 = self.block_height.into();
        writer.write_i32::<LittleEndian>(block as i32)?;

        writer.write_u8(if self.unconfirmed { 1 } else { 0 })?;

        writer.write_u64::<LittleEndian>(self.datetime)?;

        writer.write_all(self.txid.as_ref())?;

        Vector::write(&mut writer, &self.sapling_notes, |w, nd| nd.write(w))?;
        Vector::write(&mut writer, &self.orchard_notes, |w, nd| nd.write(w))?;
        Vector::write(&mut writer, &self.received_utxos, |w, u| u.write(w))?;

        for pool in self.value_spent_by_pool() {
            writer.write_u64::<LittleEndian>(pool)?;
        }

        // Write the outgoing metadata
        Vector::write(&mut writer, &self.outgoing_tx_data, |w, om| om.write(w))?;

        writer.write_u8(if self.full_tx_scanned { 1 } else { 0 })?;

        Optional::write(&mut writer, self.price, |w, p| {
            w.write_f64::<LittleEndian>(p)
        })?;

        Vector::write(&mut writer, &self.spent_sapling_nullifiers, |w, n| {
            w.write_all(&n.0)
        })?;
        Vector::write(&mut writer, &self.spent_orchard_nullifiers, |w, n| {
            w.write_all(&n.to_bytes())
        })?;

        Ok(())
    }
}

#[derive(Debug)]
pub struct SpendableSaplingNote {
    pub transaction_id: TxId,
    pub nullifier: zcash_primitives::sapling::Nullifier,
    pub diversifier: zcash_primitives::sapling::Diversifier,
    pub note: zcash_primitives::sapling::Note,
    pub witnessed_position: Position,
    pub extsk: Option<zcash_primitives::zip32::sapling::ExtendedSpendingKey>,
}

#[derive(Debug)]
pub struct SpendableOrchardNote {
    pub transaction_id: TxId,
    pub nullifier: orchard::note::Nullifier,
    pub diversifier: orchard::keys::Diversifier,
    pub note: orchard::note::Note,
    pub witnessed_position: Position,
    pub spend_key: Option<orchard::keys::SpendingKey>,
}

// Struct that tracks the latest and historical price of ZEC in the wallet
#[derive(Clone, Debug)]
pub struct WalletZecPriceInfo {
    // Latest price of ZEC and when it was fetched
    pub zec_price: Option<(u64, f64)>,

    // Wallet's currency. All the prices are in this currency
    pub currency: String,

    // When the last time historical prices were fetched
    pub last_historical_prices_fetched_at: Option<u64>,

    // Historical prices retry count
    pub historical_prices_retry_count: u64,
}

impl Default for WalletZecPriceInfo {
    fn default() -> Self {
        Self {
            zec_price: None,
            currency: "USD".to_string(), // Only USD is supported right now.
            last_historical_prices_fetched_at: None,
            historical_prices_retry_count: 0,
        }
    }
}

impl WalletZecPriceInfo {
    pub fn serialized_version() -> u64 {
        20
    }

    pub fn read<R: Read>(mut reader: R) -> io::Result<Self> {
        let version = reader.read_u64::<LittleEndian>()?;
        if version > Self::serialized_version() {
            return Err(io::Error::new(
                io::ErrorKind::InvalidData,
                "Can't read ZecPriceInfo because of incorrect version",
            ));
        }

        // The "current" zec price is not persisted, since it is almost certainly outdated
        let zec_price = None;

        // Currency is only USD for now
        let currency = "USD".to_string();

        let last_historical_prices_fetched_at =
            Optional::read(&mut reader, |r| r.read_u64::<LittleEndian>())?;
        let historical_prices_retry_count = reader.read_u64::<LittleEndian>()?;

        Ok(Self {
            zec_price,
            currency,
            last_historical_prices_fetched_at,
            historical_prices_retry_count,
        })
    }

    pub fn write<W: Write>(&self, mut writer: W) -> io::Result<()> {
        writer.write_u64::<LittleEndian>(Self::serialized_version())?;

        // We don't write the currency zec price or the currency yet.
        Optional::write(
            &mut writer,
            self.last_historical_prices_fetched_at,
            |w, t| w.write_u64::<LittleEndian>(t),
        )?;
        writer.write_u64::<LittleEndian>(self.historical_prices_retry_count)?;

        Ok(())
    }
}

#[test]
fn read_write_empty_sapling_tree() {
    let mut buffer = Vec::new();

    write_commitment_tree(
        &CommitmentTree::<zcash_primitives::sapling::Node, 32>::empty(),
        &mut buffer,
    )
    .unwrap();
    assert_eq!(
        CommitmentTree::<zcash_primitives::sapling::Node, 32>::empty(),
        read_commitment_tree(&mut buffer.as_slice()).unwrap()
    )
}<|MERGE_RESOLUTION|>--- conflicted
+++ resolved
@@ -435,12 +435,8 @@
     pub diversifier: zcash_primitives::sapling::Diversifier,
     pub note: zcash_primitives::sapling::Note,
 
-<<<<<<< HEAD
-    // The postion of this note's commitment
-=======
     // The postion of this note's value commitment in the global commitment tree
     // We need to create a witness to it, to spend
->>>>>>> cb96b553
     pub(crate) witnessed_position: Option<Position>,
 
     // The note's index in its containing transaction
@@ -464,12 +460,8 @@
     pub diversifier: orchard::keys::Diversifier,
     pub note: orchard::note::Note,
 
-<<<<<<< HEAD
-    // The postion of this note's commitment
-=======
     // The postion of this note's value commitment in the global commitment tree
     // We need to create a witness to it, to spend
->>>>>>> cb96b553
     pub witnessed_position: Option<Position>,
 
     // The note's index in its containing transaction
