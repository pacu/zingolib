--- conflicted
+++ resolved
@@ -27,8 +27,6 @@
         traits::{DomainWalletExt, ReadableWriteable as _},
     },
 };
-
-use super::notes::AnyPoolOutput;
 
 ///  Everything (SOMETHING) about a transaction
 #[derive(Debug)]
@@ -140,70 +138,6 @@
     pub fn spent_orchard_nullifiers(&self) -> &[orchard::note::Nullifier] {
         &self.spent_orchard_nullifiers
     }
-
-<<<<<<< HEAD
-    /// Return all outputs in the TransactionRecord as a vector
-    pub fn get_outputs(&self) -> Vec<AnyPoolOutput> {
-        self.transparent_outputs
-            .iter()
-            .map(|output| AnyPoolOutput::TransparentOutput(output.clone()))
-            .chain(
-                self.sapling_notes
-                    .iter()
-                    .map(|output| AnyPoolOutput::SaplingNote(output.clone())),
-            )
-            .chain(
-                self.orchard_notes
-                    .iter()
-                    .map(|output| AnyPoolOutput::OrchardNote(output.clone())),
-            )
-            .collect()
-=======
-    /// Uses a query to select all notes with specific properties and return a vector of their identifiers
-    pub fn query_for_ids(&self, include_notes: OutputQuery) -> Vec<OutputId> {
-        let mut set = vec![];
-        let spend_status_query = *include_notes.spend_status();
-        if *include_notes.transparent() {
-            for note in self.transparent_outputs.iter() {
-                if note.spend_status_query(spend_status_query) {
-                    set.push(OutputId::from_parts(
-                        self.txid,
-                        PoolType::Transparent,
-                        note.output_index as u32,
-                    ));
-                }
-            }
-        }
-        if *include_notes.sapling() {
-            for note in self.sapling_notes.iter() {
-                if note.spend_status_query(spend_status_query) {
-                    if let Some(output_index) = note.output_index {
-                        set.push(OutputId::from_parts(
-                            self.txid,
-                            PoolType::Shielded(Sapling),
-                            output_index,
-                        ));
-                    }
-                }
-            }
-        }
-        if *include_notes.orchard() {
-            for note in self.orchard_notes.iter() {
-                if note.spend_status_query(spend_status_query) {
-                    if let Some(output_index) = note.output_index {
-                        set.push(OutputId::from_parts(
-                            self.txid,
-                            PoolType::Shielded(Orchard),
-                            output_index,
-                        ));
-                    }
-                }
-            }
-        }
-        set
->>>>>>> c8c65083
-    }
-
     /// Uses a query to select all notes with specific properties and sum them
     pub fn query_sum_value(&self, include_notes: OutputQuery) -> u64 {
         let mut sum = 0;
@@ -839,8 +773,7 @@
     use zcash_client_backend::wallet::NoteId;
     use zcash_client_backend::ShieldedProtocol::{Orchard, Sapling};
 
-    use crate::wallet::notes::query::OutputQuery;
-    use crate::wallet::notes::AnyPoolOutput;
+    use crate::wallet::notes::{query::OutputQuery, Output};
     use crate::wallet::transaction_record::mocks::{
         nine_note_transaction_record, nine_note_transaction_record_default,
         TransactionRecordBuilder,
@@ -904,17 +837,8 @@
 
         let expected = queried_spend_state * queried_pools;
 
-<<<<<<< HEAD
-        let default_nn_transaction_record = dbg!(nine_note_transaction_record_default());
-        let all_outputs = default_nn_transaction_record.get_outputs();
-        let requested_outputs = AnyPoolOutput::filter_outputs(
-            all_outputs,
-=======
         let default_nn_transaction_record = nine_note_transaction_record_default();
-        let requested_outputs = default_nn_transaction_record.query_for_ids(
->>>>>>> c8c65083
-            OutputQuery::stipulations(unspent, pending_spent, spent, transparent, sapling, orchard),
-        );
+        let requested_outputs = Output::get_record_outputs(&default_nn_transaction_record);
         assert_eq!(requested_outputs.len(), expected);
     }
 
