--- conflicted
+++ resolved
@@ -16,7 +16,7 @@
     keys::unified::WalletCapability,
     notes::{
         query::OutputQuery, OrchardNote, OutputId, SaplingNote, ShieldedNoteInterface,
-        TransparentNote,
+        TransparentOutput,
     },
     traits::DomainWalletExt,
 };
@@ -47,11 +47,7 @@
     pub orchard_notes: Vec<OrchardNote>,
 
     /// List of all Utxos by this wallet received in this Tx. Some of these might be change notes
-<<<<<<< HEAD
-    pub transparent_outputs: Vec<notes::TransparentOutput>,
-=======
-    pub transparent_notes: Vec<TransparentNote>,
->>>>>>> 9c2154cd
+    pub transparent_outputs: Vec<TransparentOutput>,
 
     /// Total value of all the sapling nullifiers that were spent by this wallet in this Tx
     pub total_sapling_value_spent: u64,
@@ -116,7 +112,7 @@
         let mut set = vec![];
         let spend_status_query = *include_notes.spend_status();
         if *include_notes.transparent() {
-            for note in self.transparent_notes.iter() {
+            for note in self.transparent_outputs.iter() {
                 if note.spend_status_query(spend_status_query) {
                     set.push(OutputId::from_parts(
                         self.txid,
@@ -160,7 +156,7 @@
         let mut sum = 0;
         let spend_status_query = *include_notes.spend_status();
         if *include_notes.transparent() {
-            for note in self.transparent_notes.iter() {
+            for note in self.transparent_outputs.iter() {
                 if note.spend_status_query(spend_status_query) {
                     sum += note.value()
                 }
@@ -222,13 +218,8 @@
             || self
                 .orchard_notes
                 .iter()
-<<<<<<< HEAD
-                .any(|note| !notes::ShieldedNoteInterface::is_change(note))
+                .any(|note| !ShieldedNoteInterface::is_change(note))
             || !self.transparent_outputs.is_empty()
-=======
-                .any(|note| !ShieldedNoteInterface::is_change(note))
-            || !self.transparent_notes.is_empty()
->>>>>>> 9c2154cd
     }
 
     /// TODO: Add Doc Comment Here!
@@ -266,19 +257,9 @@
 
     /// Sums all the received notes in the transaction.
     pub fn total_value_received(&self) -> u64 {
-<<<<<<< HEAD
-        self.pool_value_received::<orchard::note_encryption::OrchardDomain>()
-            + self.pool_value_received::<sapling_crypto::note_encryption::SaplingDomain>()
-            + self
-                .transparent_outputs
-                .iter()
-                .map(|utxo| utxo.value)
-                .sum::<u64>()
-=======
         self.query_sum_value(OutputQuery::stipulations(
             true, true, true, true, true, true,
         ))
->>>>>>> 9c2154cd
     }
 
     /// TODO: Add Doc Comment Here!
@@ -353,13 +334,7 @@
         } else {
             vec![]
         };
-<<<<<<< HEAD
-        let utxos =
-            zcash_encoding::Vector::read(&mut reader, |r| notes::TransparentOutput::read(r))?;
-=======
-        let utxos = zcash_encoding::Vector::read(&mut reader, |r| TransparentNote::read(r))?;
->>>>>>> 9c2154cd
-
+        let utxos = zcash_encoding::Vector::read(&mut reader, |r| TransparentOutput::read(r))?;
         let total_sapling_value_spent = reader.read_u64::<LittleEndian>()?;
         let total_transparent_value_spent = reader.read_u64::<LittleEndian>()?;
         let total_orchard_value_spent = if version >= 22 {
@@ -473,7 +448,7 @@
         test_framework::mocks::{build_method, default_txid},
         wallet::notes::{
             orchard::mocks::OrchardNoteBuilder, sapling::mocks::SaplingNoteBuilder,
-            transparent::mocks::TransparentNoteBuilder,
+            transparent::mocks::TransparentOutputBuilder,
         },
     };
 
@@ -536,13 +511,13 @@
         let mut transaction_record = TransactionRecordBuilder::default().build();
 
         transaction_record
-            .transparent_notes
-            .push(TransparentNoteBuilder::default().build());
+            .transparent_outputs
+            .push(TransparentOutputBuilder::default().build());
         transaction_record
-            .transparent_notes
-            .push(TransparentNoteBuilder::default().spent(spend).build());
-        transaction_record.transparent_notes.push(
-            TransparentNoteBuilder::default()
+            .transparent_outputs
+            .push(TransparentOutputBuilder::default().spent(spend).build());
+        transaction_record.transparent_outputs.push(
+            TransparentOutputBuilder::default()
                 .unconfirmed_spent(spend)
                 .build(),
         );
@@ -575,19 +550,14 @@
 
 #[cfg(test)]
 mod tests {
-<<<<<<< HEAD
+    use test_case::test_matrix;
+
+    use crate::wallet::notes::query::OutputQuery;
+
     use crate::wallet::notes::transparent::mocks::TransparentOutputBuilder;
-    use crate::wallet::transaction_record::mocks::TransactionRecordBuilder;
-=======
-    use test_case::test_matrix;
-
-    use crate::wallet::notes::query::OutputQuery;
-
-    use crate::wallet::notes::transparent::mocks::TransparentNoteBuilder;
     use crate::wallet::transaction_record::mocks::{
         nine_note_transaction_record, TransactionRecordBuilder,
     };
->>>>>>> 9c2154cd
 
     #[test]
     pub fn blank_record() {
@@ -736,7 +706,7 @@
             + transaction_record
                 .pool_value_received::<sapling_crypto::note_encryption::SaplingDomain>()
             + transaction_record
-                .transparent_notes
+                .transparent_outputs
                 .iter()
                 .map(|utxo| utxo.value)
                 .sum::<u64>();
