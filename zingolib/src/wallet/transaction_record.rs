//! Data about a particular Transaction

use byteorder::{LittleEndian, ReadBytesExt as _, WriteBytesExt as _};
use std::io::{self, Read, Write};

use incrementalmerkletree::witness::IncrementalWitness;
use orchard::tree::MerkleHashOrchard;
use zcash_client_backend::PoolType;
use zcash_primitives::{consensus::BlockHeight, transaction::TxId};

use crate::wallet::notes::interface::OutputInterface;
use crate::wallet::traits::ReadableWriteable;
use crate::wallet::{
    data::{OutgoingTxData, PoolNullifier, COMMITMENT_TREE_LEVELS},
    keys::unified::WalletCapability,
    notes::{
        query::OutputQuery, OrchardNote, OutputId, SaplingNote, ShieldedNoteInterface,
        TransparentOutput,
    },
    traits::DomainWalletExt,
};
use crate::{error::ZingoLibError, wallet::notes::query::QueryStipulations};

///  Everything (SOMETHING) about a transaction
#[derive(Debug)]
pub struct TransactionRecord {
    /// the relationship of the transaction to the blockchain. can be either Broadcast (to mempool}, or Confirmed.
    pub status: zingo_status::confirmation_status::ConfirmationStatus,

    /// Timestamp of Tx. Added in v4
    pub datetime: u64,

    /// Txid of this transaction. It's duplicated here (It is also the Key in the HashMap that points to this
    /// WalletTx in LightWallet::txs)
    pub txid: TxId,

    /// List of all nullifiers spent by this wallet in this Tx.
    pub spent_sapling_nullifiers: Vec<sapling_crypto::Nullifier>,

    /// List of all nullifiers spent by this wallet in this Tx. These nullifiers belong to the wallet.
    pub spent_orchard_nullifiers: Vec<orchard::note::Nullifier>,

    /// List of all sapling notes received by this wallet in this tx. Some of these might be change notes.
    pub sapling_notes: Vec<SaplingNote>,

    /// List of all sapling notes received by this wallet in this tx. Some of these might be change notes.
    pub orchard_notes: Vec<OrchardNote>,

    /// List of all Utxos by this wallet received in this Tx. Some of these might be change notes
    pub transparent_outputs: Vec<TransparentOutput>,

    /// Total value of all the sapling nullifiers that were spent by this wallet in this Tx
    pub total_sapling_value_spent: u64,

    /// Total value of all the orchard nullifiers that were spent by this wallet in this Tx
    pub total_orchard_value_spent: u64,

    /// Total amount of transparent funds that belong to us that were spent by this wallet in this Tx.
    pub total_transparent_value_spent: u64,

    /// All outgoing sends
    pub outgoing_tx_data: Vec<OutgoingTxData>,

    /// Price of Zec when this Tx was created
    pub price: Option<f64>,
}

// set
impl TransactionRecord {
    /// TODO: Add Doc Comment Here!
    pub fn new(
        status: zingo_status::confirmation_status::ConfirmationStatus,
        datetime: u64,
        transaction_id: &TxId,
    ) -> Self {
        TransactionRecord {
            status,
            datetime,
            txid: *transaction_id,
            spent_sapling_nullifiers: vec![],
            spent_orchard_nullifiers: vec![],
            sapling_notes: vec![],
            orchard_notes: vec![],
            transparent_outputs: vec![],
            total_transparent_value_spent: 0,
            total_sapling_value_spent: 0,
            total_orchard_value_spent: 0,
            outgoing_tx_data: vec![],
            price: None,
        }
    }

    /// TODO: Add Doc Comment Here!
    pub fn add_spent_nullifier(&mut self, nullifier: PoolNullifier, value: u64) {
        match nullifier {
            PoolNullifier::Sapling(sapling_nullifier) => {
                self.spent_sapling_nullifiers.push(sapling_nullifier);
                self.total_sapling_value_spent += value;
            }
            PoolNullifier::Orchard(orchard_nullifier) => {
                self.spent_orchard_nullifiers.push(orchard_nullifier);
                self.total_orchard_value_spent += value;
            }
        }
    }
    // much data assignment of this struct is done through the pub fields as of january 2024. Todo: should have private fields and public methods.
}
//get
impl TransactionRecord {
    /// Uses a query to select all notes with specific properties and return a vector of their identifiers
    pub fn query_for_ids(&self, include_notes: OutputQuery) -> Vec<OutputId> {
        let mut set = vec![];
        let spend_status_query = *include_notes.spend_status();
        if *include_notes.transparent() {
            for note in self.transparent_outputs.iter() {
                if note.spend_status_query(spend_status_query) {
                    set.push(OutputId::from_parts(
                        self.txid,
                        PoolType::Transparent,
                        note.output_index as u32,
                    ));
                }
            }
        }
        if *include_notes.sapling() {
            for note in self.sapling_notes.iter() {
                if note.spend_status_query(spend_status_query) {
                    if let Some(output_index) = note.output_index {
                        set.push(OutputId::from_parts(
                            self.txid,
                            PoolType::Transparent,
                            output_index,
                        ));
                    }
                }
            }
        }
        if *include_notes.orchard() {
            for note in self.orchard_notes.iter() {
                if note.spend_status_query(spend_status_query) {
                    if let Some(output_index) = note.output_index {
                        set.push(OutputId::from_parts(
                            self.txid,
                            PoolType::Transparent,
                            output_index,
                        ));
                    }
                }
            }
        }
        set
    }

    /// Uses a query to select all notes with specific properties and sum them
    pub fn query_sum_value(&self, include_notes: OutputQuery) -> u64 {
        let mut sum = 0;
        let spend_status_query = *include_notes.spend_status();
        if *include_notes.transparent() {
            for note in self.transparent_outputs.iter() {
                if note.spend_status_query(spend_status_query) {
                    sum += note.value()
                }
            }
        }
        if *include_notes.sapling() {
            for note in self.sapling_notes.iter() {
                if note.spend_status_query(spend_status_query) {
                    sum += note.value()
                }
            }
        }
        if *include_notes.orchard() {
            for note in self.orchard_notes.iter() {
                if note.spend_status_query(spend_status_query) {
                    sum += note.value()
                }
            }
        }
        sum
    }

    /// Sums all the received notes in the transaction.
    pub fn total_value_received(&self) -> u64 {
        self.query_sum_value(OutputQuery::stipulations(
            true, true, true, true, true, true,
        ))
    }

    /// TODO: Add Doc Comment Here!
    pub fn pool_value_received<D: DomainWalletExt>(&self) -> u64
    where
        <D as zcash_note_encryption::Domain>::Note: PartialEq + Clone,
        <D as zcash_note_encryption::Domain>::Recipient: super::traits::Recipient,
    {
        D::to_notes_vec(self)
            .iter()
            .map(|note_and_metadata| note_and_metadata.value())
            .sum()
    }

    /// TODO: Add Doc Comment Here!
    pub fn get_transparent_value_spent(&self) -> u64 {
        self.total_transparent_value_spent
    }

    /// TODO: Add Doc Comment Here!
    pub fn get_transaction_fee(&self) -> Result<u64, ZingoLibError> {
        let outputted = self.value_outgoing() + self.total_change_returned();
        if self.total_value_spent() >= outputted {
            Ok(self.total_value_spent() - outputted)
        } else {
            ZingoLibError::MetadataUnderflow(format!(
                "for txid {} with status {}: spent {}, outgoing {}, returned change {} \n {:?}",
                self.txid,
                self.status,
                self.total_value_spent(),
                self.value_outgoing(),
                self.total_change_returned(),
                self,
            ))
            .handle()
        }
    }

    /// TODO: Add Doc Comment Here!
    // TODO: This is incorrect in the edge case where where we have a send-to-self with
    // no text memo and 0-value fee
    pub fn is_outgoing_transaction(&self) -> bool {
        (!self.outgoing_tx_data.is_empty()) || self.total_value_spent() != 0
    }

    /// TODO: Add Doc Comment Here!
    pub fn is_incoming_transaction(&self) -> bool {
        self.sapling_notes
            .iter()
            .any(|note| !ShieldedNoteInterface::is_change(note))
            || self
                .orchard_notes
                .iter()
                .any(|note| !ShieldedNoteInterface::is_change(note))
            || !self.transparent_outputs.is_empty()
    }

    /// TODO: Add Doc Comment Here!
    pub fn net_spent(&self) -> u64 {
        assert!(self.is_outgoing_transaction());
        self.total_value_spent() - self.total_change_returned()
    }

    /// TODO: Add Doc Comment Here!
    fn pool_change_returned<D: DomainWalletExt>(&self) -> u64
    where
        <D as zcash_note_encryption::Domain>::Note: PartialEq + Clone,
        <D as zcash_note_encryption::Domain>::Recipient: super::traits::Recipient,
    {
        D::sum_pool_change(self)
    }

    /// TODO: Add Doc Comment Here!
    pub fn total_change_returned(&self) -> u64 {
        self.pool_change_returned::<sapling_crypto::note_encryption::SaplingDomain>()
            + self.pool_change_returned::<orchard::note_encryption::OrchardDomain>()
    }

<<<<<<< HEAD
    /// Sums all the received notes in the transaction.
    pub fn total_value_received(&self) -> u64 {
        self.query_sum_value(
            QueryStipulations {
                unspent: true,
                pending_spent: true,
                spent: true,
                transparent: true,
                sapling: true,
                orchard: true,
            }
            .stipulate(),
        )
    }

=======
>>>>>>> 8cf1d498
    /// TODO: Add Doc Comment Here!
    pub fn total_value_spent(&self) -> u64 {
        self.value_spent_by_pool().iter().sum()
    }

    /// TODO: Add Doc Comment Here!
    pub fn value_outgoing(&self) -> u64 {
        self.outgoing_tx_data
            .iter()
            .fold(0, |running_total, tx_data| tx_data.value + running_total)
    }

    /// TODO: Add Doc Comment Here!
    pub fn value_spent_by_pool(&self) -> [u64; 3] {
        [
            self.get_transparent_value_spent(),
            self.total_sapling_value_spent,
            self.total_orchard_value_spent,
        ]
    }
}
// read/write
impl TransactionRecord {
    /// TODO: Add Doc Comment Here!
    #[allow(clippy::type_complexity)]
    pub fn read<R: Read>(
        mut reader: R,
        (wallet_capability, mut trees): (
            &WalletCapability,
            Option<&mut (
                Vec<(
                    IncrementalWitness<sapling_crypto::Node, COMMITMENT_TREE_LEVELS>,
                    BlockHeight,
                )>,
                Vec<(
                    IncrementalWitness<MerkleHashOrchard, COMMITMENT_TREE_LEVELS>,
                    BlockHeight,
                )>,
            )>,
        ),
    ) -> io::Result<Self> {
        let version = reader.read_u64::<LittleEndian>()?;

        let block = BlockHeight::from_u32(reader.read_i32::<LittleEndian>()? as u32);

        let unconfirmed = if version <= 20 {
            false
        } else {
            reader.read_u8()? == 1
        };

        let datetime = if version >= 4 {
            reader.read_u64::<LittleEndian>()?
        } else {
            0
        };

        let mut transaction_id_bytes = [0u8; 32];
        reader.read_exact(&mut transaction_id_bytes)?;

        let transaction_id = TxId::from_bytes(transaction_id_bytes);

        let sapling_notes = zcash_encoding::Vector::read_collected_mut(&mut reader, |r| {
            SaplingNote::read(r, (wallet_capability, trees.as_mut().map(|t| &mut t.0)))
        })?;
        let orchard_notes = if version > 22 {
            zcash_encoding::Vector::read_collected_mut(&mut reader, |r| {
                OrchardNote::read(r, (wallet_capability, trees.as_mut().map(|t| &mut t.1)))
            })?
        } else {
            vec![]
        };

        let utxos = zcash_encoding::Vector::read(&mut reader, |r| TransparentOutput::read(r))?;

        let total_sapling_value_spent = reader.read_u64::<LittleEndian>()?;
        let total_transparent_value_spent = reader.read_u64::<LittleEndian>()?;
        let total_orchard_value_spent = if version >= 22 {
            reader.read_u64::<LittleEndian>()?
        } else {
            0
        };

        // Outgoing metadata was only added in version 2
        let outgoing_metadata =
            zcash_encoding::Vector::read(&mut reader, |r| OutgoingTxData::read(r))?;

        let _full_tx_scanned = reader.read_u8()? > 0;

        let zec_price = if version <= 4 {
            None
        } else {
            zcash_encoding::Optional::read(&mut reader, |r| r.read_f64::<LittleEndian>())?
        };

        let spent_sapling_nullifiers = if version <= 5 {
            vec![]
        } else {
            zcash_encoding::Vector::read(&mut reader, |r| {
                let mut n = [0u8; 32];
                r.read_exact(&mut n)?;
                Ok(sapling_crypto::Nullifier(n))
            })?
        };

        let spent_orchard_nullifiers = if version <= 21 {
            vec![]
        } else {
            zcash_encoding::Vector::read(&mut reader, |r| {
                let mut n = [0u8; 32];
                r.read_exact(&mut n)?;
                Ok(orchard::note::Nullifier::from_bytes(&n).unwrap())
            })?
        };
        let status = zingo_status::confirmation_status::ConfirmationStatus::from_blockheight_and_unconfirmed_bool(block, unconfirmed);
        Ok(Self {
            status,
            datetime,
            txid: transaction_id,
            sapling_notes,
            orchard_notes,
            transparent_outputs: utxos,
            spent_sapling_nullifiers,
            spent_orchard_nullifiers,
            total_sapling_value_spent,
            total_transparent_value_spent,
            total_orchard_value_spent,
            outgoing_tx_data: outgoing_metadata,
            price: zec_price,
        })
    }

    /// TODO: Add Doc Comment Here!
    pub fn serialized_version() -> u64 {
        23
    }

    /// TODO: Add Doc Comment Here!
    pub fn write<W: Write>(&self, mut writer: W) -> io::Result<()> {
        writer.write_u64::<LittleEndian>(Self::serialized_version())?;

        let block: u32 = self.status.get_height().into();
        writer.write_i32::<LittleEndian>(block as i32)?;

        writer.write_u8(if !self.status.is_confirmed() { 1 } else { 0 })?;

        writer.write_u64::<LittleEndian>(self.datetime)?;

        writer.write_all(self.txid.as_ref())?;

        zcash_encoding::Vector::write(&mut writer, &self.sapling_notes, |w, nd| nd.write(w))?;
        zcash_encoding::Vector::write(&mut writer, &self.orchard_notes, |w, nd| nd.write(w))?;
        zcash_encoding::Vector::write(&mut writer, &self.transparent_outputs, |w, u| u.write(w))?;

        for pool in self.value_spent_by_pool() {
            writer.write_u64::<LittleEndian>(pool)?;
        }

        // Write the outgoing metadata
        zcash_encoding::Vector::write(&mut writer, &self.outgoing_tx_data, |w, om| om.write(w))?;

        writer.write_u8(0)?;

        zcash_encoding::Optional::write(&mut writer, self.price, |w, p| {
            w.write_f64::<LittleEndian>(p)
        })?;

        zcash_encoding::Vector::write(&mut writer, &self.spent_sapling_nullifiers, |w, n| {
            w.write_all(&n.0)
        })?;
        zcash_encoding::Vector::write(&mut writer, &self.spent_orchard_nullifiers, |w, n| {
            w.write_all(&n.to_bytes())
        })?;

        Ok(())
    }
}

#[cfg(any(test, feature = "test-features"))]
pub mod mocks {
    //! Mock version of the struct for testing
    use zcash_primitives::transaction::TxId;
    use zingo_status::confirmation_status::ConfirmationStatus;

    use crate::{
        test_framework::mocks::{build_method, build_method_push, build_push_list, random_txid},
        wallet::notes::{
            orchard::mocks::OrchardNoteBuilder, sapling::mocks::SaplingNoteBuilder,
            transparent::mocks::TransparentOutputBuilder, OrchardNote, SaplingNote,
            TransparentOutput,
        },
    };

    use super::TransactionRecord;

    /// to create a mock TransactionRecord
    pub struct TransactionRecordBuilder {
        status: Option<ConfirmationStatus>,
        datetime: Option<u64>,
        txid: Option<TxId>,
        transparent_outputs: Vec<TransparentOutput>,
        sapling_notes: Vec<SaplingNote>,
        orchard_notes: Vec<OrchardNote>,
    }
    #[allow(dead_code)] //TODO:  fix this gross hack that I tossed in to silence the language-analyzer false positive
    impl TransactionRecordBuilder {
        /// blank builder
        pub fn new() -> Self {
            Self {
                status: None,
                datetime: None,
                txid: None,
                transparent_outputs: vec![],
                sapling_notes: vec![],
                orchard_notes: vec![],
            }
        }
        // Methods to set each field
        build_method!(status, ConfirmationStatus);
        build_method!(datetime, u64);
        build_method!(txid, TxId);
        build_method_push!(transparent_outputs, TransparentOutput);
        build_method_push!(sapling_notes, SaplingNote);
        build_method_push!(orchard_notes, OrchardNote);

        /// Use the mocery of random_txid to get one?
        pub fn randomize_txid(self) -> Self {
            self.txid(crate::test_framework::mocks::random_txid())
        }

        /// Sets the output indexes of all contained notes
        pub fn set_output_indexes(mut self) -> Self {
            for (i, toutput) in self.transparent_outputs.iter_mut().enumerate() {
                toutput.output_index = i as u64;
            }
            for (i, snote) in self.sapling_notes.iter_mut().enumerate() {
                snote.output_index = Some(i as u32);
            }
            for (i, snote) in self.orchard_notes.iter_mut().enumerate() {
                snote.output_index = Some(i as u32);
            }
            self
        }

        /// builds a mock TransactionRecord after all pieces are supplied
        pub fn build(self) -> TransactionRecord {
            let mut transaction_record = TransactionRecord::new(
                self.status.unwrap(),
                self.datetime.unwrap(),
                &self.txid.unwrap(),
            );
            build_push_list!(transparent_outputs, self, transaction_record);
            build_push_list!(sapling_notes, self, transaction_record);
            build_push_list!(orchard_notes, self, transaction_record);
            transaction_record
        }
    }

    impl Default for TransactionRecordBuilder {
        fn default() -> Self {
            Self {
                status: Some(
                    zingo_status::confirmation_status::ConfirmationStatus::Confirmed(
                        zcash_primitives::consensus::BlockHeight::from_u32(5),
                    ),
                ),
                datetime: Some(1705077003),
                txid: Some(crate::test_framework::mocks::default_txid()),
                transparent_outputs: vec![],
                sapling_notes: vec![],
                orchard_notes: vec![],
            }
        }
    }

    /// creates a TransactionRecord holding each type of note.
    pub fn nine_note_transaction_record() -> TransactionRecord {
        let spend = Some((random_txid(), 112358));
        let semi_spend = Some((random_txid(), 853211));

        TransactionRecordBuilder::default()
            .transparent_outputs(TransparentOutputBuilder::default().build())
            .transparent_outputs(TransparentOutputBuilder::default().spent(spend).build())
            .transparent_outputs(
                TransparentOutputBuilder::default()
                    .unconfirmed_spent(semi_spend)
                    .build(),
            )
            .sapling_notes(SaplingNoteBuilder::default().build())
            .sapling_notes(SaplingNoteBuilder::default().spent(spend).build())
            .sapling_notes(
                SaplingNoteBuilder::default()
                    .unconfirmed_spent(semi_spend)
                    .build(),
            )
            .orchard_notes(OrchardNoteBuilder::default().build())
            .orchard_notes(OrchardNoteBuilder::default().spent(spend).build())
            .orchard_notes(
                OrchardNoteBuilder::default()
                    .unconfirmed_spent(semi_spend)
                    .build(),
            )
            .randomize_txid()
            .set_output_indexes()
            .build()
    }
}

#[cfg(test)]
mod tests {
    use test_case::test_matrix;

    use crate::wallet::notes::query::OutputQuery;
    use crate::wallet::notes::transparent::mocks::TransparentOutputBuilder;
    use crate::wallet::transaction_record::mocks::{
        nine_note_transaction_record, TransactionRecordBuilder,
    };

    #[test]
    pub fn blank_record() {
        let new = TransactionRecordBuilder::default().build();
        assert_eq!(new.get_transparent_value_spent(), 0);
        assert_eq!(new.get_transaction_fee().unwrap(), 0);
        assert!(!new.is_outgoing_transaction());
        assert!(!new.is_incoming_transaction());
        // assert_eq!(new.net_spent(), 0);
        assert_eq!(
            new.pool_change_returned::<orchard::note_encryption::OrchardDomain>(),
            0
        );
        assert_eq!(
            new.pool_change_returned::<sapling_crypto::note_encryption::SaplingDomain>(),
            0
        );
        assert_eq!(new.total_value_received(), 0);
        assert_eq!(new.total_value_spent(), 0);
        assert_eq!(new.value_outgoing(), 0);
        let t: [u64; 3] = [0, 0, 0];
        assert_eq!(new.value_spent_by_pool(), t);
    }
    #[test]
    fn single_transparent_note_makes_is_incoming_true() {
        // A single transparent note makes is_incoming_transaction true.
        let transaction_record = TransactionRecordBuilder::default()
            .transparent_outputs(TransparentOutputBuilder::default().build())
            .build();
        assert!(transaction_record.is_incoming_transaction());
    }

    #[test_matrix(
        [true, false],
        [true, false],
        [true, false],
        [true, false],
        [true, false],
        [true, false]
    )]
    fn query_for_ids(
        unspent: bool,
        pending_spent: bool,
        spent: bool,
        transparent: bool,
        sapling: bool,
        orchard: bool,
    ) {
        let mut valid_spend_stati = 0;
        if unspent {
            valid_spend_stati += 1;
        }
        if pending_spent {
            valid_spend_stati += 1;
        }
        if spent {
            valid_spend_stati += 1;
        }
        let mut valid_pools = 0;
        if transparent {
            valid_pools += 1;
        }
        if sapling {
            valid_pools += 1;
        }
        if orchard {
            valid_pools += 1;
        }

        let expected = valid_spend_stati * valid_pools;

        assert_eq!(
            nine_note_transaction_record()
                .query_for_ids(OutputQuery::stipulations(
                    unspent,
                    pending_spent,
                    spent,
                    transparent,
                    sapling,
                    orchard,
                ))
                .len(),
            expected,
        );
    }

    #[test_matrix(
        [true, false],
        [true, false],
        [true, false],
        [true, false],
        [true, false],
        [true, false]
    )]
    fn query_sum_value(
        unspent: bool,
        pending_spent: bool,
        spent: bool,
        transparent: bool,
        sapling: bool,
        orchard: bool,
    ) {
        let mut valid_spend_stati = 0;
        if unspent {
            valid_spend_stati += 1;
        }
        if pending_spent {
            valid_spend_stati += 1;
        }
        if spent {
            valid_spend_stati += 1;
        }
        //different pools have different mock values.
        let mut valid_pool_value = 0;
        if transparent {
            valid_pool_value += 100000;
        }
        if sapling {
            valid_pool_value += 200000;
        }
        if orchard {
            valid_pool_value += 800000;
        }

        let expected = valid_spend_stati * valid_pool_value;

        assert_eq!(
            nine_note_transaction_record().query_sum_value(OutputQuery::stipulations(
                unspent,
                pending_spent,
                spent,
                transparent,
                sapling,
                orchard,
            )),
            expected,
        );
    }

    #[test]
    fn total_value_received() {
        let transaction_record = nine_note_transaction_record();
        let old_total = transaction_record
            .pool_value_received::<orchard::note_encryption::OrchardDomain>()
            + transaction_record
                .pool_value_received::<sapling_crypto::note_encryption::SaplingDomain>()
            + transaction_record
                .transparent_outputs
                .iter()
                .map(|utxo| utxo.value)
                .sum::<u64>();
        assert_eq!(transaction_record.total_value_received(), old_total);
    }
}<|MERGE_RESOLUTION|>--- conflicted
+++ resolved
@@ -179,13 +179,6 @@
         sum
     }
 
-    /// Sums all the received notes in the transaction.
-    pub fn total_value_received(&self) -> u64 {
-        self.query_sum_value(OutputQuery::stipulations(
-            true, true, true, true, true, true,
-        ))
-    }
-
     /// TODO: Add Doc Comment Here!
     pub fn pool_value_received<D: DomainWalletExt>(&self) -> u64
     where
@@ -262,7 +255,6 @@
             + self.pool_change_returned::<orchard::note_encryption::OrchardDomain>()
     }
 
-<<<<<<< HEAD
     /// Sums all the received notes in the transaction.
     pub fn total_value_received(&self) -> u64 {
         self.query_sum_value(
@@ -278,8 +270,6 @@
         )
     }
 
-=======
->>>>>>> 8cf1d498
     /// TODO: Add Doc Comment Here!
     pub fn total_value_spent(&self) -> u64 {
         self.value_spent_by_pool().iter().sum()
