--- conflicted
+++ resolved
@@ -525,50 +525,32 @@
 
     /// creates a TransactionRecord holding each type of note.
     pub fn nine_note_transaction_record() -> TransactionRecord {
-<<<<<<< HEAD
-        let spend = Some((default_txid(), 112358));
-=======
         let spend = Some((random_txid(), 112358));
         let semi_spend = Some((random_txid(), 853211));
->>>>>>> 96bac081
 
         TransactionRecordBuilder::default()
             .transparent_outputs(TransparentOutputBuilder::default().build())
             .transparent_outputs(TransparentOutputBuilder::default().spent(spend).build())
             .transparent_outputs(
                 TransparentOutputBuilder::default()
-<<<<<<< HEAD
-                    .unconfirmed_spent(spend)
-=======
                     .unconfirmed_spent(semi_spend)
->>>>>>> 96bac081
                     .build(),
             )
             .sapling_notes(SaplingNoteBuilder::default().build())
             .sapling_notes(SaplingNoteBuilder::default().spent(spend).build())
             .sapling_notes(
                 SaplingNoteBuilder::default()
-<<<<<<< HEAD
-                    .unconfirmed_spent(spend)
-=======
                     .unconfirmed_spent(semi_spend)
->>>>>>> 96bac081
                     .build(),
             )
             .orchard_notes(OrchardNoteBuilder::default().build())
             .orchard_notes(OrchardNoteBuilder::default().spent(spend).build())
             .orchard_notes(
                 OrchardNoteBuilder::default()
-<<<<<<< HEAD
-                    .unconfirmed_spent(spend)
-                    .build(),
-            )
-=======
                     .unconfirmed_spent(semi_spend)
                     .build(),
             )
             .randomize_txid()
->>>>>>> 96bac081
             .build()
     }
 }
