--- conflicted
+++ resolved
@@ -840,12 +840,6 @@
     use zcash_client_backend::ShieldedProtocol::{Orchard, Sapling};
 
     use crate::wallet::notes::query::OutputQuery;
-<<<<<<< HEAD
-    use crate::wallet::notes::{OrchardNote, SaplingNote, TransparentOutput};
-=======
-    use crate::wallet::notes::transparent::mocks::TransparentOutputBuilder;
-    //use crate::wallet::notes::{OrchardNote, SaplingNote, TransparentOutput};
->>>>>>> 3b47ad52
     use crate::wallet::transaction_record::mocks::{
         nine_note_transaction_record, nine_note_transaction_record_default,
         TransactionRecordBuilder,
