--- conflicted
+++ resolved
@@ -678,23 +678,12 @@
             .set_output_indexes()
             .build()
     }
-<<<<<<< HEAD
-    /// creates a transaction_record with one of
-    /// each mock note type in it
-    pub fn setup_mock_transaction_record() -> TransactionRecord {
-        TransactionRecordBuilder::default()
-            .sapling_notes(SaplingNoteBuilder::default())
-            .transparent_outputs(TransparentOutputBuilder::default())
-            .orchard_notes(OrchardNoteBuilder::default())
-            .build()
-=======
 
     /// default values are multiples of 10_000
     pub fn nine_note_transaction_record_default() -> TransactionRecord {
         nine_note_transaction_record(
             10_000, 20_000, 30_000, 40_000, 50_000, 60_000, 70_000, 80_000, 90_000,
         )
->>>>>>> 22096ff1
     }
 }
 
