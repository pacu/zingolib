//! Provides unifying interfaces for transaction management across Sapling and Orchard
use std::io::{self, Read, Write};

use super::{
    data::{
        PoolNullifier, SpendableOrchardNote, SpendableSaplingNote, TransactionRecord, WitnessCache,
        WitnessTrees, COMMITMENT_TREE_LEVELS, MAX_SHARD_LEVEL,
    },
    keys::unified::WalletCapability,
    notes::{OrchardNote, SaplingNote},
    transactions::TransactionMetadataSet,
};
use crate::wallet::notes::ShieldedNoteInterface;
use byteorder::{LittleEndian, ReadBytesExt, WriteBytesExt};
use incrementalmerkletree::{witness::IncrementalWitness, Hashable, Level, Position};
use nonempty::NonEmpty;
use orchard::{
    note_encryption::{CompactAction, OrchardDomain},
    primitives::redpallas::{Signature, SpendAuth},
    tree::MerkleHashOrchard,
    Action,
};
use shardtree::store::memory::MemoryShardStore;
use shardtree::ShardTree;
use subtle::CtOption;
use zcash_address::unified::{self, Receiver};
use zcash_client_backend::{
    address::UnifiedAddress,
    encoding::encode_payment_address,
    proto::{
        compact_formats::{CompactOrchardAction, CompactSaplingOutput, CompactTx},
        service::TreeState,
    },
};
use zcash_encoding::{Optional, Vector};
use zcash_note_encryption::{
    BatchDomain, Domain, EphemeralKeyBytes, ShieldedOutput, COMPACT_NOTE_SIZE, ENC_CIPHERTEXT_SIZE,
};
use zcash_primitives::{
    consensus::{BlockHeight, NetworkUpgrade, Parameters},
    memo::{Memo, MemoBytes},
    merkle_tree::read_incremental_witness,
    sapling::note_encryption::SaplingDomain,
    transaction::{
        components::{
            self,
            sapling::{self, GrothProofBytes},
            Amount, OutputDescription, SpendDescription,
        },
        Transaction, TxId,
    },
    zip32,
};
use zingoconfig::ChainType;

/// This provides a uniform `.to_bytes` to types that might require it in a generic context.
pub trait ToBytes<const N: usize> {
    fn to_bytes(&self) -> [u8; N];
}

impl ToBytes<32> for zcash_primitives::sapling::Nullifier {
    fn to_bytes(&self) -> [u8; 32] {
        self.0
    }
}

impl ToBytes<32> for orchard::note::Nullifier {
    fn to_bytes(&self) -> [u8; 32] {
        orchard::note::Nullifier::to_bytes(*self)
    }
}

impl ToBytes<11> for zcash_primitives::sapling::Diversifier {
    fn to_bytes(&self) -> [u8; 11] {
        self.0
    }
}

impl ToBytes<11> for orchard::keys::Diversifier {
    fn to_bytes(&self) -> [u8; 11] {
        *self.as_array()
    }
}

impl ToBytes<512> for Memo {
    fn to_bytes(&self) -> [u8; 512] {
        *self.encode().as_array()
    }
}

impl ToBytes<512> for MemoBytes {
    fn to_bytes(&self) -> [u8; 512] {
        *self.as_array()
    }
}

impl<const N: usize> ToBytes<N> for [u8; N] {
    fn to_bytes(&self) -> [u8; N] {
        *self
    }
}

/// Exposes the out_ciphertext, domain, and value_commitment in addition to the
/// required methods of ShieldedOutput
pub trait ShieldedOutputExt<D: Domain>: ShieldedOutput<D, ENC_CIPHERTEXT_SIZE> {
    fn domain(&self, height: BlockHeight, parameters: ChainType) -> D;
    /// A decryption key for `enc_ciphertext`.  `out_ciphertext` is _itself_  decryptable
    /// with the `OutgoingCipherKey` "`ock`".
    fn out_ciphertext(&self) -> [u8; 80];
    fn value_commitment(&self) -> D::ValueCommitment;
}

impl<A> ShieldedOutputExt<OrchardDomain> for Action<A> {
    fn domain(&self, _block_height: BlockHeight, _parameters: ChainType) -> OrchardDomain {
        OrchardDomain::for_action(self)
    }

    fn out_ciphertext(&self) -> [u8; 80] {
        self.encrypted_note().out_ciphertext
    }

    fn value_commitment(&self) -> orchard::value::ValueCommitment {
        self.cv_net().clone()
    }
}

impl ShieldedOutputExt<SaplingDomain<ChainType>> for OutputDescription<GrothProofBytes> {
    fn domain(&self, height: BlockHeight, parameters: ChainType) -> SaplingDomain<ChainType> {
        SaplingDomain::for_height(parameters, height)
    }

    fn out_ciphertext(&self) -> [u8; 80] {
        *self.out_ciphertext()
    }

    fn value_commitment(&self) -> <SaplingDomain<ChainType> as Domain>::ValueCommitment {
        self.cv().clone()
    }
}

/// Provides a standard `from_bytes` interface to be used generically
pub trait FromBytes<const N: usize> {
    fn from_bytes(bytes: [u8; N]) -> Self;
}

impl FromBytes<32> for zcash_primitives::sapling::Nullifier {
    fn from_bytes(bytes: [u8; 32]) -> Self {
        Self(bytes)
    }
}

impl FromBytes<32> for orchard::note::Nullifier {
    fn from_bytes(bytes: [u8; 32]) -> Self {
        Option::from(orchard::note::Nullifier::from_bytes(&bytes))
            .unwrap_or_else(|| panic!("Invalid nullifier {:?}", bytes))
    }
}

impl FromBytes<11> for zcash_primitives::sapling::Diversifier {
    fn from_bytes(bytes: [u8; 11]) -> Self {
        zcash_primitives::sapling::Diversifier(bytes)
    }
}

impl FromBytes<11> for orchard::keys::Diversifier {
    fn from_bytes(bytes: [u8; 11]) -> Self {
        orchard::keys::Diversifier::from_bytes(bytes)
    }
}

pub trait FromCommitment
where
    Self: Sized,
{
    fn from_commitment(from: &[u8; 32]) -> CtOption<Self>;
}

impl FromCommitment for zcash_primitives::sapling::Node {
    fn from_commitment(from: &[u8; 32]) -> CtOption<Self> {
        let maybe_node =
            <zcash_primitives::sapling::Node as zcash_primitives::merkle_tree::HashSer>::read(
                from.as_slice(),
            );
        match maybe_node {
            Ok(node) => CtOption::new(node, subtle::Choice::from(1)),
            Err(_) => CtOption::new(Self::empty_root(Level::from(0)), subtle::Choice::from(0)),
        }
    }
}
impl FromCommitment for MerkleHashOrchard {
    fn from_commitment(from: &[u8; 32]) -> CtOption<Self> {
        Self::from_bytes(from)
    }
}

/// The component that transfers value.  In the common case, from one output to another.
pub trait Spend {
    type Nullifier: Nullifier;
    fn nullifier(&self) -> &Self::Nullifier;
}

impl<Auth: zcash_primitives::transaction::components::sapling::Authorization> Spend
    for SpendDescription<Auth>
{
    type Nullifier = zcash_primitives::sapling::Nullifier;
    fn nullifier(&self) -> &Self::Nullifier {
        self.nullifier()
    }
}

impl<Auth> Spend for Action<Auth> {
    type Nullifier = orchard::note::Nullifier;
    fn nullifier(&self) -> &Self::Nullifier {
        self.nullifier()
    }
}

impl From<orchard::note::Nullifier> for PoolNullifier {
    fn from(n: orchard::note::Nullifier) -> Self {
        PoolNullifier::Orchard(n)
    }
}

impl From<zcash_primitives::sapling::Nullifier> for PoolNullifier {
    fn from(n: zcash_primitives::sapling::Nullifier) -> Self {
        PoolNullifier::Sapling(n)
    }
}

///  Recipients provide the means to generate a Receiver.  A Receiver contains the information necessary
///  to transfer an asset to the generating Recipient.
///  <https://zips.z.cash/zip-0316#terminology>
pub trait Recipient {
    type Diversifier: Copy;
    fn diversifier(&self) -> Self::Diversifier;
    fn b32encode_for_network(&self, chain: &ChainType) -> String;
}

impl Recipient for orchard::Address {
    type Diversifier = orchard::keys::Diversifier;

    fn diversifier(&self) -> Self::Diversifier {
        orchard::Address::diversifier(self)
    }

    fn b32encode_for_network(&self, chain: &ChainType) -> String {
        unified::Encoding::encode(
            &<unified::Address as unified::Encoding>::try_from_items(vec![Receiver::Orchard(
                self.to_raw_address_bytes(),
            )])
            .expect("Could not create UA from orchard address"),
            &chain.address_network().unwrap(),
        )
    }
}

impl Recipient for zcash_primitives::sapling::PaymentAddress {
    type Diversifier = zcash_primitives::sapling::Diversifier;

    fn diversifier(&self) -> Self::Diversifier {
        *zcash_primitives::sapling::PaymentAddress::diversifier(self)
    }

    fn b32encode_for_network(&self, chain: &ChainType) -> String {
        encode_payment_address(chain.hrp_sapling_payment_address(), self)
    }
}

fn slice_to_array<const N: usize>(slice: &[u8]) -> &[u8; N] {
    <&[u8; N]>::try_from(slice).unwrap_or(&[0; N])
    //todo: This default feels dangerous. Find better solution
}

pub trait CompactOutput<D: DomainWalletExt>: Sized + Clone
where
    D::Recipient: Recipient,
    <D as Domain>::Note: PartialEq + Clone,
{
    type CompactAction: ShieldedOutput<D, COMPACT_NOTE_SIZE>;
    fn from_compact_transaction(compact_transaction: &CompactTx) -> &Vec<Self>;
    fn cmstar(&self) -> &[u8; 32];
    fn domain(&self, parameters: ChainType, height: BlockHeight) -> D;
    fn to_compact_output_impl(&self) -> Self::CompactAction;
}

impl CompactOutput<SaplingDomain<ChainType>> for CompactSaplingOutput {
    type CompactAction = sapling::CompactOutputDescription;
    fn from_compact_transaction(compact_transaction: &CompactTx) -> &Vec<CompactSaplingOutput> {
        &compact_transaction.outputs
    }

    fn cmstar(&self) -> &[u8; 32] {
        slice_to_array(&self.cmu)
    }

    fn domain(&self, parameters: ChainType, height: BlockHeight) -> SaplingDomain<ChainType> {
        SaplingDomain::for_height(parameters, height)
    }

    fn to_compact_output_impl(&self) -> Self::CompactAction {
        self.clone().try_into().unwrap()
    }
}

impl CompactOutput<OrchardDomain> for CompactOrchardAction {
    type CompactAction = CompactAction;
    fn from_compact_transaction(compact_transaction: &CompactTx) -> &Vec<CompactOrchardAction> {
        &compact_transaction.actions
    }
    fn cmstar(&self) -> &[u8; 32] {
        slice_to_array(&self.cmx)
    }

    fn domain(&self, _parameters: ChainType, _heightt: BlockHeight) -> OrchardDomain {
        OrchardDomain::for_nullifier(
            orchard::note::Nullifier::from_bytes(slice_to_array(&self.nullifier)).unwrap(),
        )
    }

    fn to_compact_output_impl(&self) -> Self::CompactAction {
        CompactAction::from_parts(
            orchard::note::Nullifier::from_bytes(slice_to_array(&self.nullifier)).unwrap(),
            orchard::note::ExtractedNoteCommitment::from_bytes(slice_to_array(&self.cmx)).unwrap(),
            EphemeralKeyBytes(*slice_to_array(&self.ephemeral_key)),
            *slice_to_array(&self.ciphertext),
        )
    }
}

/// A set of transmission abstractions within a transaction, that are specific to a particular
/// domain. In the Orchard Domain bundles comprise Actions each of which contains
/// both a Spend and an Output (though either or both may be dummies). Sapling transmissions,
/// as implemented, contain a 1:1 ratio of Spends and Outputs.
pub trait Bundle<D: DomainWalletExt>
where
    D::Recipient: Recipient,
    D::Note: PartialEq + Clone,
{
    /// An expenditure of an output, such that its value is distributed among *this* transaction's outputs.
    type Spend: Spend;
    /// A value store that is completely emptied by transfer of its contents to another output.
    type Output: ShieldedOutputExt<D> + Clone;
    type Spends<'a>: IntoIterator<Item = &'a Self::Spend>
    where
        Self::Spend: 'a,
        Self: 'a;
    type Outputs<'a>: IntoIterator<Item = &'a Self::Output>
    where
        Self::Output: 'a,
        Self: 'a;
    /// An extractive process that returns domain specific information from a transaction.
    fn from_transaction(transaction: &Transaction) -> Option<&Self>;
    /// Some domains, Orchard for example, do not expose
    /// immediately expose outputs
    fn output_elements(&self) -> Self::Outputs<'_>;
    fn spend_elements(&self) -> Self::Spends<'_>;
}

impl Bundle<SaplingDomain<ChainType>>
    for components::sapling::Bundle<components::sapling::Authorized>
{
    type Spend = SpendDescription<components::sapling::Authorized>;
    type Output = OutputDescription<GrothProofBytes>;
    type Spends<'a> = &'a [Self::Spend];
    type Outputs<'a> = &'a [Self::Output];
    fn from_transaction(transaction: &Transaction) -> Option<&Self> {
        transaction.sapling_bundle()
    }

    fn output_elements(&self) -> Self::Outputs<'_> {
        self.shielded_outputs()
    }

    fn spend_elements(&self) -> Self::Spends<'_> {
        self.shielded_spends()
    }
}

impl Bundle<OrchardDomain> for orchard::bundle::Bundle<orchard::bundle::Authorized, Amount> {
    type Spend = Action<Signature<SpendAuth>>;
    type Output = Action<Signature<SpendAuth>>;
    type Spends<'a> = &'a NonEmpty<Self::Spend>;
    type Outputs<'a> = &'a NonEmpty<Self::Output>;

    fn from_transaction(transaction: &Transaction) -> Option<&Self> {
        transaction.orchard_bundle()
    }

    fn output_elements(&self) -> Self::Outputs<'_> {
        //! In orchard each action contains an output and a spend.
        self.actions()
    }

    fn spend_elements(&self) -> Self::Spends<'_> {
        //! In orchard each action contains an output and a spend.
        self.actions()
    }
}

/// TODO: Documentation neeeeeds help!!!!  XXXX
pub trait Nullifier:
    PartialEq + Copy + Sized + ToBytes<32> + FromBytes<32> + Send + Into<PoolNullifier>
{
    fn get_nullifiers_spent_in_transaction(transaction: &TransactionRecord) -> &Vec<Self>;
}

impl Nullifier for zcash_primitives::sapling::Nullifier {
    fn get_nullifiers_spent_in_transaction(
        transaction_metadata_set: &TransactionRecord,
    ) -> &Vec<Self> {
        &transaction_metadata_set.spent_sapling_nullifiers
    }
}

impl Nullifier for orchard::note::Nullifier {
    fn get_nullifiers_spent_in_transaction(transaction: &TransactionRecord) -> &Vec<Self> {
        &transaction.spent_orchard_nullifiers
    }
}

<<<<<<< HEAD
///   All zingolib::wallet::traits::Notes are NoteInterface
///   NoteInterface provides...
pub trait ShieldedNoteInterface: Sized {
    type Diversifier: Copy + FromBytes<11> + ToBytes<11>;

    type Note: PartialEq
        + for<'a> ReadableWriteable<(Self::Diversifier, &'a WalletCapability)>
        + Clone;
    type Node: Hashable + HashSer + FromCommitment + Send + Clone + PartialEq + Eq;
    type Nullifier: Nullifier;

    fn diversifier(&self) -> &Self::Diversifier;
    #[allow(clippy::too_many_arguments)]
    fn from_parts(
        diversifier: Self::Diversifier,
        note: Self::Note,
        position_of_commitment_to_witness: Option<Position>,
        nullifier: Option<Self::Nullifier>,
        spent: Option<(TxId, u32)>,
        unconfirmed_spent: Option<(TxId, u32)>,
        memo: Option<Memo>,
        is_change: bool,
        have_spending_key: bool,
        output_index: Option<u32>,
    ) -> Self;
    fn get_deprecated_serialized_view_key_buffer() -> Vec<u8>;
    fn have_spending_key(&self) -> bool;
    fn is_change(&self) -> bool;
    fn is_change_mut(&mut self) -> &mut bool;
    fn is_spent(&self) -> bool {
        Self::spent(self).is_some()
    }
    fn memo(&self) -> &Option<Memo>;
    fn memo_mut(&mut self) -> &mut Option<Memo>;
    fn note(&self) -> &Self::Note;
    fn nullifier(&self) -> Option<Self::Nullifier>;
    fn nullifier_mut(&mut self) -> &mut Option<Self::Nullifier>;
    fn output_index(&self) -> &Option<u32>;
    fn pending_receipt(&self) -> bool {
        self.nullifier().is_none()
    }
    fn pending_spent(&self) -> &Option<(TxId, u32)>;
    fn pool() -> Pool;
    fn spent(&self) -> &Option<(TxId, u32)>;
    fn spent_mut(&mut self) -> &mut Option<(TxId, u32)>;
    fn transaction_metadata_notes(wallet_transaction: &TransactionMetadata) -> &Vec<Self>;
    fn transaction_metadata_notes_mut(
        wallet_transaction: &mut TransactionMetadata,
    ) -> &mut Vec<Self>;
    fn pending_spent_mut(&mut self) -> &mut Option<(TxId, u32)>;
    ///Convenience function
    fn value(&self) -> u64 {
        Self::value_from_note(self.note())
    }
    fn value_from_note(note: &Self::Note) -> u64;
    fn witnessed_position(&self) -> &Option<Position>;
    fn witnessed_position_mut(&mut self) -> &mut Option<Position>;
}

impl ShieldedNoteInterface for SaplingNote {
    type Diversifier = zcash_primitives::sapling::Diversifier;
    type Note = zcash_primitives::sapling::Note;
    type Node = zcash_primitives::sapling::Node;
    type Nullifier = zcash_primitives::sapling::Nullifier;

    fn diversifier(&self) -> &Self::Diversifier {
        &self.diversifier
    }

    fn nullifier_mut(&mut self) -> &mut Option<Self::Nullifier> {
        &mut self.nullifier
    }

    fn from_parts(
        diversifier: zcash_primitives::sapling::Diversifier,
        note: zcash_primitives::sapling::Note,
        witnessed_position: Option<Position>,
        nullifier: Option<zcash_primitives::sapling::Nullifier>,
        spent: Option<(TxId, u32)>,
        unconfirmed_spent: Option<(TxId, u32)>,
        memo: Option<Memo>,
        is_change: bool,
        have_spending_key: bool,
        output_index: Option<u32>,
    ) -> Self {
        Self {
            diversifier,
            note,
            witnessed_position,
            nullifier,
            spent,
            unconfirmed_spent,
            memo,
            is_change,
            have_spending_key,
            output_index,
        }
    }

    fn get_deprecated_serialized_view_key_buffer() -> Vec<u8> {
        vec![0u8; 169]
    }

    fn have_spending_key(&self) -> bool {
        self.have_spending_key
    }

    fn is_change(&self) -> bool {
        self.is_change
    }

    fn is_change_mut(&mut self) -> &mut bool {
        &mut self.is_change
    }

    fn memo(&self) -> &Option<Memo> {
        &self.memo
    }

    fn memo_mut(&mut self) -> &mut Option<Memo> {
        &mut self.memo
    }

    fn note(&self) -> &Self::Note {
        &self.note
    }

    fn nullifier(&self) -> Option<Self::Nullifier> {
        self.nullifier
    }

    fn pool() -> Pool {
        Pool::Sapling
    }

    fn spent(&self) -> &Option<(TxId, u32)> {
        &self.spent
    }

    fn spent_mut(&mut self) -> &mut Option<(TxId, u32)> {
        &mut self.spent
    }

    fn transaction_metadata_notes(wallet_transaction: &TransactionMetadata) -> &Vec<Self> {
        &wallet_transaction.sapling_notes
    }

    fn transaction_metadata_notes_mut(
        wallet_transaction: &mut TransactionMetadata,
    ) -> &mut Vec<Self> {
        &mut wallet_transaction.sapling_notes
    }

    fn pending_spent(&self) -> &Option<(TxId, u32)> {
        &self.unconfirmed_spent
    }

    fn pending_spent_mut(&mut self) -> &mut Option<(TxId, u32)> {
        &mut self.unconfirmed_spent
    }

    fn value_from_note(note: &Self::Note) -> u64 {
        note.value().inner()
    }

    fn witnessed_position(&self) -> &Option<Position> {
        &self.witnessed_position
    }

    fn witnessed_position_mut(&mut self) -> &mut Option<Position> {
        &mut self.witnessed_position
    }

    fn output_index(&self) -> &Option<u32> {
        &self.output_index
    }
}

impl ShieldedNoteInterface for OrchardNote {
    type Diversifier = orchard::keys::Diversifier;
    type Note = orchard::note::Note;
    type Node = MerkleHashOrchard;
    type Nullifier = orchard::note::Nullifier;

    fn diversifier(&self) -> &Self::Diversifier {
        &self.diversifier
    }

    fn nullifier_mut(&mut self) -> &mut Option<Self::Nullifier> {
        &mut self.nullifier
    }

    fn from_parts(
        diversifier: Self::Diversifier,
        note: Self::Note,
        witnessed_position: Option<Position>,
        nullifier: Option<Self::Nullifier>,
        spent: Option<(TxId, u32)>,
        unconfirmed_spent: Option<(TxId, u32)>,
        memo: Option<Memo>,
        is_change: bool,
        have_spending_key: bool,
        output_index: Option<u32>,
    ) -> Self {
        Self {
            diversifier,
            note,
            witnessed_position,
            nullifier,
            spent,
            unconfirmed_spent,
            memo,
            is_change,
            have_spending_key,
            output_index,
        }
    }

    fn get_deprecated_serialized_view_key_buffer() -> Vec<u8> {
        vec![0u8; 96]
    }

    fn have_spending_key(&self) -> bool {
        self.have_spending_key
    }
    fn is_change(&self) -> bool {
        self.is_change
    }

    fn is_change_mut(&mut self) -> &mut bool {
        &mut self.is_change
    }

    fn memo(&self) -> &Option<Memo> {
        &self.memo
    }

    fn memo_mut(&mut self) -> &mut Option<Memo> {
        &mut self.memo
    }

    fn note(&self) -> &Self::Note {
        &self.note
    }

    fn nullifier(&self) -> Option<Self::Nullifier> {
        self.nullifier
    }

    fn pool() -> Pool {
        Pool::Orchard
    }

    fn spent(&self) -> &Option<(TxId, u32)> {
        &self.spent
    }

    fn spent_mut(&mut self) -> &mut Option<(TxId, u32)> {
        &mut self.spent
    }

    fn transaction_metadata_notes(wallet_transaction: &TransactionMetadata) -> &Vec<Self> {
        &wallet_transaction.orchard_notes
    }

    fn transaction_metadata_notes_mut(
        wallet_transaction: &mut TransactionMetadata,
    ) -> &mut Vec<Self> {
        &mut wallet_transaction.orchard_notes
    }

    fn pending_spent(&self) -> &Option<(TxId, u32)> {
        &self.unconfirmed_spent
    }

    fn pending_spent_mut(&mut self) -> &mut Option<(TxId, u32)> {
        &mut self.unconfirmed_spent
    }

    fn value_from_note(note: &Self::Note) -> u64 {
        note.value().inner()
    }

    fn witnessed_position(&self) -> &Option<Position> {
        &self.witnessed_position
    }
    fn witnessed_position_mut(&mut self) -> &mut Option<Position> {
        &mut self.witnessed_position
    }
    fn output_index(&self) -> &Option<u32> {
        &self.output_index
    }
}

=======
>>>>>>> 51e7e5db
type MemoryStoreShardTree<T> =
    ShardTree<MemoryShardStore<T, BlockHeight>, COMMITMENT_TREE_LEVELS, MAX_SHARD_LEVEL>;
pub trait DomainWalletExt: Domain + BatchDomain
where
    Self: Sized,
    Self::Note: PartialEq + Clone,
    Self::Recipient: Recipient,
{
    const NU: NetworkUpgrade;
    const NAME: &'static str;

    type Fvk: Clone + Send + Diversifiable<Note = Self::WalletNote, Address = Self::Recipient>;

    type SpendingKey: for<'a> TryFrom<&'a WalletCapability> + Clone;
    type CompactOutput: CompactOutput<Self>;
    type WalletNote: ShieldedNoteInterface<
        Note = <Self as Domain>::Note,
        Diversifier = <<Self as Domain>::Recipient as Recipient>::Diversifier,
        Nullifier = <<<Self as DomainWalletExt>::Bundle as Bundle<Self>>::Spend as Spend>::Nullifier,
    > + std::fmt::Debug;
    type SpendableNoteAT: SpendableNote<Self>;

    type Bundle: Bundle<Self>;

    fn sum_pool_change(transaction_md: &TransactionRecord) -> u64 {
        Self::to_notes_vec(transaction_md)
            .iter()
            .filter(|nd| nd.is_change())
            .map(|nd| nd.value())
            .sum()
    }
    fn transaction_metadata_set_to_shardtree(
        txmds: &TransactionMetadataSet,
    ) -> Option<&MemoryStoreShardTree<<Self::WalletNote as ShieldedNoteInterface>::Node>> {
        txmds
            .witness_trees
            .as_ref()
            .map(|trees| Self::get_shardtree(trees))
    }
    fn transaction_metadata_set_to_shardtree_mut(
        txmds: &mut TransactionMetadataSet,
    ) -> Option<&mut MemoryStoreShardTree<<Self::WalletNote as ShieldedNoteInterface>::Node>> {
        txmds
            .witness_trees
            .as_mut()
            .map(|trees| Self::get_shardtree_mut(trees))
    }
    fn get_shardtree(
        trees: &WitnessTrees,
    ) -> &MemoryStoreShardTree<<Self::WalletNote as ShieldedNoteInterface>::Node>;
    fn get_shardtree_mut(
        trees: &mut WitnessTrees,
    ) -> &mut MemoryStoreShardTree<<Self::WalletNote as ShieldedNoteInterface>::Node>;
    fn get_nullifier_from_note_fvk_and_witness_position(
        note: &Self::Note,
        fvk: &Self::Fvk,
        position: u64,
    ) -> <Self::WalletNote as ShieldedNoteInterface>::Nullifier;
    fn get_tree(tree_state: &TreeState) -> &String;
    fn to_notes_vec(_: &TransactionRecord) -> &Vec<Self::WalletNote>;
    fn to_notes_vec_mut(_: &mut TransactionRecord) -> &mut Vec<Self::WalletNote>;
    fn ua_from_contained_receiver<'a>(
        unified_spend_auth: &'a WalletCapability,
        receiver: &Self::Recipient,
    ) -> Option<&'a UnifiedAddress>;
    fn wc_to_fvk(wc: &WalletCapability) -> Result<Self::Fvk, String>;
    fn wc_to_ivk(wc: &WalletCapability) -> Result<Self::IncomingViewingKey, String>;
    fn wc_to_ovk(wc: &WalletCapability) -> Result<Self::OutgoingViewingKey, String>;
    fn wc_to_sk(wc: &WalletCapability) -> Result<Self::SpendingKey, String>;
}

impl DomainWalletExt for SaplingDomain<ChainType> {
    const NU: NetworkUpgrade = NetworkUpgrade::Sapling;
    const NAME: &'static str = "sapling";

    type Fvk = zip32::sapling::DiversifiableFullViewingKey;

    type SpendingKey = zip32::sapling::ExtendedSpendingKey;

    type CompactOutput = CompactSaplingOutput;

    type WalletNote = SaplingNote;

    type SpendableNoteAT = SpendableSaplingNote;

    type Bundle = components::sapling::Bundle<components::sapling::Authorized>;

    fn get_shardtree(
        trees: &WitnessTrees,
    ) -> &ShardTree<
        MemoryShardStore<<Self::WalletNote as ShieldedNoteInterface>::Node, BlockHeight>,
        COMMITMENT_TREE_LEVELS,
        MAX_SHARD_LEVEL,
    > {
        &trees.witness_tree_sapling
    }
    fn get_shardtree_mut(
        trees: &mut WitnessTrees,
    ) -> &mut ShardTree<
        MemoryShardStore<<Self::WalletNote as ShieldedNoteInterface>::Node, BlockHeight>,
        COMMITMENT_TREE_LEVELS,
        MAX_SHARD_LEVEL,
    > {
        &mut trees.witness_tree_sapling
    }
    fn get_nullifier_from_note_fvk_and_witness_position(
        note: &Self::Note,
        fvk: &Self::Fvk,
        position: u64,
    ) -> <<Self as DomainWalletExt>::WalletNote as ShieldedNoteInterface>::Nullifier {
        note.nf(&fvk.fvk().vk.nk, position)
    }

    fn get_tree(tree_state: &TreeState) -> &String {
        &tree_state.sapling_tree
    }

    fn to_notes_vec(transaction_md: &TransactionRecord) -> &Vec<Self::WalletNote> {
        &transaction_md.sapling_notes
    }

    fn to_notes_vec_mut(transaction: &mut TransactionRecord) -> &mut Vec<Self::WalletNote> {
        &mut transaction.sapling_notes
    }
    fn ua_from_contained_receiver<'a>(
        unified_spend_auth: &'a WalletCapability,
        receiver: &Self::Recipient,
    ) -> Option<&'a UnifiedAddress> {
        unified_spend_auth
            .addresses()
            .iter()
            .find(|ua| ua.sapling() == Some(receiver))
    }
    fn wc_to_fvk(wc: &WalletCapability) -> Result<Self::Fvk, String> {
        Self::Fvk::try_from(wc)
    }
    fn wc_to_ivk(wc: &WalletCapability) -> Result<Self::IncomingViewingKey, String> {
        Self::IncomingViewingKey::try_from(wc)
    }
    fn wc_to_ovk(wc: &WalletCapability) -> Result<Self::OutgoingViewingKey, String> {
        Self::OutgoingViewingKey::try_from(wc)
    }

    fn wc_to_sk(wc: &WalletCapability) -> Result<Self::SpendingKey, String> {
        Self::SpendingKey::try_from(wc)
    }
}

impl DomainWalletExt for OrchardDomain {
    const NU: NetworkUpgrade = NetworkUpgrade::Nu5;
    const NAME: &'static str = "orchard";

    type Fvk = orchard::keys::FullViewingKey;

    type SpendingKey = orchard::keys::SpendingKey;

    type CompactOutput = CompactOrchardAction;

    type WalletNote = OrchardNote;

    type SpendableNoteAT = SpendableOrchardNote;

    type Bundle = orchard::bundle::Bundle<orchard::bundle::Authorized, Amount>;

    fn get_shardtree(
        trees: &WitnessTrees,
    ) -> &ShardTree<
        MemoryShardStore<<Self::WalletNote as ShieldedNoteInterface>::Node, BlockHeight>,
        COMMITMENT_TREE_LEVELS,
        MAX_SHARD_LEVEL,
    > {
        &trees.witness_tree_orchard
    }
    fn get_shardtree_mut(
        trees: &mut WitnessTrees,
    ) -> &mut ShardTree<
        MemoryShardStore<<Self::WalletNote as ShieldedNoteInterface>::Node, BlockHeight>,
        COMMITMENT_TREE_LEVELS,
        MAX_SHARD_LEVEL,
    > {
        &mut trees.witness_tree_orchard
    }
    fn get_nullifier_from_note_fvk_and_witness_position(
        note: &Self::Note,
        fvk: &Self::Fvk,
        _position: u64,
    ) -> <<Self as DomainWalletExt>::WalletNote as ShieldedNoteInterface>::Nullifier {
        note.nullifier(fvk)
    }

    fn get_tree(tree_state: &TreeState) -> &String {
        &tree_state.orchard_tree
    }

    fn to_notes_vec(transaction_md: &TransactionRecord) -> &Vec<Self::WalletNote> {
        &transaction_md.orchard_notes
    }

    fn to_notes_vec_mut(transaction: &mut TransactionRecord) -> &mut Vec<Self::WalletNote> {
        &mut transaction.orchard_notes
    }
    fn ua_from_contained_receiver<'a>(
        unified_spend_capability: &'a WalletCapability,
        receiver: &Self::Recipient,
    ) -> Option<&'a UnifiedAddress> {
        unified_spend_capability
            .addresses()
            .iter()
            .find(|unified_address| unified_address.orchard() == Some(receiver))
    }
    fn wc_to_fvk(wc: &WalletCapability) -> Result<Self::Fvk, String> {
        Self::Fvk::try_from(wc)
    }
    fn wc_to_ivk(wc: &WalletCapability) -> Result<Self::IncomingViewingKey, String> {
        Self::IncomingViewingKey::try_from(wc)
    }
    fn wc_to_ovk(wc: &WalletCapability) -> Result<Self::OutgoingViewingKey, String> {
        Self::OutgoingViewingKey::try_from(wc)
    }

    fn wc_to_sk(wc: &WalletCapability) -> Result<Self::SpendingKey, String> {
        Self::SpendingKey::try_from(wc)
    }
}

pub trait Diversifiable {
    type Note: ShieldedNoteInterface;
    type Address: Recipient;
    fn diversified_address(
        &self,
        div: <Self::Note as ShieldedNoteInterface>::Diversifier,
    ) -> Option<Self::Address>;
}

impl Diversifiable for zip32::sapling::DiversifiableFullViewingKey {
    type Note = SaplingNote;

    type Address = zcash_primitives::sapling::PaymentAddress;

    fn diversified_address(
        &self,
        div: <<zip32::sapling::DiversifiableFullViewingKey as Diversifiable>::Note as ShieldedNoteInterface>::Diversifier,
    ) -> Option<Self::Address> {
        self.fvk().vk.to_payment_address(div)
    }
}

impl Diversifiable for orchard::keys::FullViewingKey {
    type Note = OrchardNote;
    type Address = orchard::Address;

    fn diversified_address(
        &self,
        div: <<orchard::keys::FullViewingKey as Diversifiable>::Note as ShieldedNoteInterface>::Diversifier,
    ) -> Option<Self::Address> {
        Some(self.address(div, orchard::keys::Scope::External))
    }
}

pub trait SpendableNote<D>
where
    D: DomainWalletExt<SpendableNoteAT = Self>,
    <D as Domain>::Recipient: Recipient,
    <D as Domain>::Note: PartialEq + Clone,
    Self: Sized,
{
    fn from(
        transaction_id: TxId,
        note_and_metadata: &D::WalletNote,
        spend_key: Option<&D::SpendingKey>,
    ) -> Option<Self> {
        // Include only non-0 value notes that haven't been spent, or haven't been included
        // in an unconfirmed spend yet.
        if Self::check_spendability_of_note(note_and_metadata, spend_key) {
            // Filter out notes with nullifier or position not yet known
            if let (Some(nf), Some(pos)) = (
                note_and_metadata.nullifier(),
                note_and_metadata.witnessed_position(),
            ) {
                Some(Self::from_parts_unchecked(
                    transaction_id,
                    nf,
                    *note_and_metadata.diversifier(),
                    note_and_metadata.note().clone(),
                    *pos,
                    spend_key,
                ))
            } else {
                None
            }
        } else {
            None
        }
    }

    fn check_spendability_of_note(
        note_and_metadata: &D::WalletNote,
        spend_key: Option<&D::SpendingKey>,
    ) -> bool {
        note_and_metadata.spent().is_none()
            && note_and_metadata.pending_spent().is_none()
            && spend_key.is_some()
            && note_and_metadata.value() != 0
    }
    /// The checks needed are shared between domains, and thus are performed in the
    /// default impl of `from`. This function's only caller should be `Self::from`
    fn from_parts_unchecked(
        transaction_id: TxId,
        nullifier: <D::WalletNote as ShieldedNoteInterface>::Nullifier,
        diversifier: <D::WalletNote as ShieldedNoteInterface>::Diversifier,
        note: D::Note,
        witnessed_position: Position,
        sk: Option<&D::SpendingKey>,
    ) -> Self;
    fn transaction_id(&self) -> TxId;
    fn nullifier(&self) -> <D::WalletNote as ShieldedNoteInterface>::Nullifier;
    fn diversifier(&self) -> <D::WalletNote as ShieldedNoteInterface>::Diversifier;
    fn note(&self) -> &D::Note;
    fn witnessed_position(&self) -> &Position;
    fn spend_key(&self) -> Option<&D::SpendingKey>;
}

impl SpendableNote<SaplingDomain<ChainType>> for SpendableSaplingNote {
    fn from_parts_unchecked(
        transaction_id: TxId,
        nullifier: zcash_primitives::sapling::Nullifier,
        diversifier: zcash_primitives::sapling::Diversifier,
        note: zcash_primitives::sapling::Note,
        witnessed_position: Position,
        extsk: Option<&zip32::sapling::ExtendedSpendingKey>,
    ) -> Self {
        SpendableSaplingNote {
            transaction_id,
            nullifier,
            diversifier,
            note,
            witnessed_position,
            extsk: extsk.cloned(),
        }
    }

    fn transaction_id(&self) -> TxId {
        self.transaction_id
    }

    fn nullifier(&self) -> zcash_primitives::sapling::Nullifier {
        self.nullifier
    }

    fn diversifier(&self) -> zcash_primitives::sapling::Diversifier {
        self.diversifier
    }

    fn note(&self) -> &zcash_primitives::sapling::Note {
        &self.note
    }

    fn witnessed_position(&self) -> &Position {
        &self.witnessed_position
    }

    fn spend_key(&self) -> Option<&zip32::sapling::ExtendedSpendingKey> {
        self.extsk.as_ref()
    }
}

impl SpendableNote<OrchardDomain> for SpendableOrchardNote {
    fn from_parts_unchecked(
        transaction_id: TxId,
        nullifier: orchard::note::Nullifier,
        diversifier: orchard::keys::Diversifier,
        note: orchard::note::Note,
        witnessed_position: Position,
        sk: Option<&orchard::keys::SpendingKey>,
    ) -> Self {
        SpendableOrchardNote {
            transaction_id,
            nullifier,
            diversifier,
            note,
            witnessed_position,
            spend_key: sk.cloned(),
        }
    }
    fn transaction_id(&self) -> TxId {
        self.transaction_id
    }

    fn nullifier(&self) -> orchard::note::Nullifier {
        self.nullifier
    }

    fn diversifier(&self) -> orchard::keys::Diversifier {
        self.diversifier
    }

    fn note(&self) -> &orchard::Note {
        &self.note
    }

    fn witnessed_position(&self) -> &Position {
        &self.witnessed_position
    }

    fn spend_key(&self) -> Option<&orchard::keys::SpendingKey> {
        self.spend_key.as_ref()
    }
}

pub trait ReadableWriteable<Input>: Sized {
    const VERSION: u8;

    fn read<R: Read>(reader: R, input: Input) -> io::Result<Self>;
    fn write<W: Write>(&self, writer: W) -> io::Result<()>;
    fn get_version<R: Read>(mut reader: R) -> io::Result<u8> {
        let external_version = reader.read_u8()?;
        if external_version > Self::VERSION {
            Err(io::Error::new(
                io::ErrorKind::InvalidData,
                format!(
                    "Wallet file version \"{}\" is from future version of zingo",
                    external_version,
                ),
            ))
        } else {
            Ok(external_version)
        }
    }
}

impl ReadableWriteable<()> for orchard::keys::SpendingKey {
    const VERSION: u8 = 0; //Not applicable

    fn read<R: Read>(mut reader: R, _: ()) -> io::Result<Self> {
        let mut data = [0u8; 32];
        reader.read_exact(&mut data)?;

        Option::from(Self::from_bytes(data)).ok_or_else(|| {
            io::Error::new(
                io::ErrorKind::InvalidInput,
                "Unable to deserialize a valid Orchard SpendingKey from bytes".to_owned(),
            )
        })
    }

    fn write<W: Write>(&self, mut writer: W) -> io::Result<()> {
        writer.write_all(self.to_bytes())
    }
}

impl ReadableWriteable<()> for zip32::sapling::ExtendedSpendingKey {
    const VERSION: u8 = 0; //Not applicable

    fn read<R: Read>(reader: R, _: ()) -> io::Result<Self> {
        Self::read(reader)
    }

    fn write<W: Write>(&self, writer: W) -> io::Result<()> {
        self.write(writer)
    }
}

impl ReadableWriteable<()> for zip32::sapling::DiversifiableFullViewingKey {
    const VERSION: u8 = 0; //Not applicable

    fn read<R: Read>(mut reader: R, _: ()) -> io::Result<Self> {
        let mut fvk_bytes = [0u8; 128];
        reader.read_exact(&mut fvk_bytes)?;
        zip32::sapling::DiversifiableFullViewingKey::from_bytes(&fvk_bytes).ok_or(io::Error::new(
            io::ErrorKind::InvalidInput,
            "Couldn't read a Sapling Diversifiable Full Viewing Key",
        ))
    }

    fn write<W: Write>(&self, mut writer: W) -> io::Result<()> {
        writer.write_all(&self.to_bytes())
    }
}

impl ReadableWriteable<()> for orchard::keys::FullViewingKey {
    const VERSION: u8 = 0; //Not applicable

    fn read<R: Read>(reader: R, _: ()) -> io::Result<Self> {
        Self::read(reader)
    }

    fn write<W: Write>(&self, writer: W) -> io::Result<()> {
        self.write(writer)
    }
}

impl ReadableWriteable<(zcash_primitives::sapling::Diversifier, &WalletCapability)>
    for zcash_primitives::sapling::Note
{
    const VERSION: u8 = 1;

    fn read<R: Read>(
        mut reader: R,
        (diversifier, wallet_capability): (
            zcash_primitives::sapling::Diversifier,
            &WalletCapability,
        ),
    ) -> io::Result<Self> {
        let _version = Self::get_version(&mut reader)?;
        let value = reader.read_u64::<LittleEndian>()?;
        let rseed = super::data::read_sapling_rseed(&mut reader)?;

        Ok(
            <SaplingDomain<zingoconfig::ChainType> as DomainWalletExt>::wc_to_fvk(
                wallet_capability,
            )
            .expect("to get an fvk from a wc")
            .fvk()
            .vk
            .to_payment_address(diversifier)
            .unwrap()
            .create_note(value, rseed),
        )
    }

    fn write<W: Write>(&self, mut writer: W) -> io::Result<()> {
        writer.write_u8(Self::VERSION)?;
        writer.write_u64::<LittleEndian>(self.value().inner())?;
        super::data::write_sapling_rseed(&mut writer, self.rseed())?;
        Ok(())
    }
}

impl ReadableWriteable<(orchard::keys::Diversifier, &WalletCapability)> for orchard::note::Note {
    const VERSION: u8 = 1;

    fn read<R: Read>(
        mut reader: R,
        (diversifier, wallet_capability): (orchard::keys::Diversifier, &WalletCapability),
    ) -> io::Result<Self> {
        let _version = Self::get_version(&mut reader)?;
        let value = reader.read_u64::<LittleEndian>()?;
        let mut nullifier_bytes = [0; 32];
        reader.read_exact(&mut nullifier_bytes)?;
        let nullifier = Option::from(orchard::note::Nullifier::from_bytes(&nullifier_bytes))
            .ok_or(io::Error::new(io::ErrorKind::InvalidInput, "Bad Nullifier"))?;

        let mut random_seed_bytes = [0; 32];
        reader.read_exact(&mut random_seed_bytes)?;
        let random_seed = Option::from(orchard::note::RandomSeed::from_bytes(
            random_seed_bytes,
            &nullifier,
        ))
        .ok_or(io::Error::new(
            io::ErrorKind::InvalidInput,
            "Nullifier not for note",
        ))?;

        let fvk = <OrchardDomain as DomainWalletExt>::wc_to_fvk(wallet_capability)
            .expect("to get an fvk from a wc");
        Option::from(orchard::note::Note::from_parts(
            fvk.address(diversifier, orchard::keys::Scope::External),
            orchard::value::NoteValue::from_raw(value),
            nullifier,
            random_seed,
        ))
        .ok_or(io::Error::new(io::ErrorKind::InvalidInput, "Invalid note"))
    }

    fn write<W: Write>(&self, mut writer: W) -> io::Result<()> {
        writer.write_u8(Self::VERSION)?;
        writer.write_u64::<LittleEndian>(self.value().inner())?;
        writer.write_all(&self.rho().to_bytes())?;
        writer.write_all(self.rseed().as_bytes())?;
        Ok(())
    }
}

impl<T>
    ReadableWriteable<(
        &WalletCapability,
        Option<
            &mut Vec<(
                IncrementalWitness<T::Node, COMMITMENT_TREE_LEVELS>,
                BlockHeight,
            )>,
        >,
    )> for T
where
    T: ShieldedNoteInterface,
{
    const VERSION: u8 = 4;

    fn read<R: Read>(
        mut reader: R,
        (wallet_capability, inc_wit_vec): (
            &WalletCapability,
            Option<
                &mut Vec<(
                    IncrementalWitness<T::Node, COMMITMENT_TREE_LEVELS>,
                    BlockHeight,
                )>,
            >,
        ),
    ) -> io::Result<Self> {
        let external_version = Self::get_version(&mut reader)?;

        if external_version < 2 {
            let mut x = <T as ShieldedNoteInterface>::get_deprecated_serialized_view_key_buffer();
            reader.read_exact(&mut x).expect("To not used this data.");
        }

        let mut diversifier_bytes = [0u8; 11];
        reader.read_exact(&mut diversifier_bytes)?;
        let diversifier = T::Diversifier::from_bytes(diversifier_bytes);

        let note =
            <T::Note as ReadableWriteable<_>>::read(&mut reader, (diversifier, wallet_capability))?;

        let witnessed_position = if external_version >= 4 {
            Position::from(reader.read_u64::<LittleEndian>()?)
        } else {
            let witnesses_vec = Vector::read(&mut reader, |r| read_incremental_witness(r))?;

            let top_height = reader.read_u64::<LittleEndian>()?;
            let witnesses = WitnessCache::<T::Node>::new(witnesses_vec, top_height);

            let pos = witnesses
                .last()
                .map(|w| w.witnessed_position())
                .unwrap_or_else(|| Position::from(0));
            for (i, witness) in witnesses.witnesses.into_iter().rev().enumerate().rev() {
                let height = BlockHeight::from(top_height as u32 - i as u32);
                if let Some(&mut ref mut wits) = inc_wit_vec {
                    wits.push((witness, height));
                }
            }
            pos
        };

        let mut nullifier = [0u8; 32];
        reader.read_exact(&mut nullifier)?;
        let nullifier = T::Nullifier::from_bytes(nullifier);

        // Note that this is only the spent field, we ignore the unconfirmed_spent field.
        // The reason is that unconfirmed spents are only in memory, and we need to get the actual value of spent
        // from the blockchain anyway.
        let spent = Optional::read(&mut reader, |r| {
            let mut transaction_id_bytes = [0u8; 32];
            r.read_exact(&mut transaction_id_bytes)?;
            let height = r.read_u32::<LittleEndian>()?;
            Ok((TxId::from_bytes(transaction_id_bytes), height))
        })?;

        if external_version < 3 {
            let _unconfirmed_spent = {
                Optional::read(&mut reader, |r| {
                    let mut transaction_bytes = [0u8; 32];
                    r.read_exact(&mut transaction_bytes)?;

                    let height = r.read_u32::<LittleEndian>()?;
                    Ok((TxId::from_bytes(transaction_bytes), height))
                })?
            };
        }

        let memo = Optional::read(&mut reader, |r| {
            let mut memo_bytes = [0u8; 512];
            r.read_exact(&mut memo_bytes)?;

            // Attempt to read memo, first as text, else as arbitrary 512 bytes
            match MemoBytes::from_bytes(&memo_bytes) {
                Ok(mb) => match Memo::try_from(mb.clone()) {
                    Ok(m) => Ok(m),
                    Err(_) => Ok(Memo::Future(mb)),
                },
                Err(e) => Err(io::Error::new(
                    io::ErrorKind::InvalidInput,
                    format!("Couldn't create memo: {}", e),
                )),
            }
        })?;

        let is_change: bool = reader.read_u8()? > 0;

        let have_spending_key = reader.read_u8()? > 0;

        let output_index = if external_version >= 4 {
            match reader.read_u32::<LittleEndian>()? {
                u32::MAX => None,
                otherwise => Some(otherwise),
            }
        } else {
            None
        };

        Ok(T::from_parts(
            diversifier,
            note,
            Some(witnessed_position),
            Some(nullifier),
            spent,
            None,
            memo,
            is_change,
            have_spending_key,
            output_index,
        ))
    }

    fn write<W: Write>(&self, mut writer: W) -> io::Result<()> {
        // Write a version number first, so we can later upgrade this if needed.
        writer.write_u8(Self::VERSION)?;

        writer.write_all(&self.diversifier().to_bytes())?;

        self.note().write(&mut writer)?;
        writer.write_u64::<LittleEndian>(u64::from(self.witnessed_position().ok_or(
            io::Error::new(
                io::ErrorKind::InvalidData,
                "Tried to write note without knowing its the position of its value commitment",
            ),
        )?))?;

        writer.write_all(
            &self
                .nullifier()
                .ok_or(io::Error::new(
                    io::ErrorKind::InvalidData,
                    "Tried to write note with unknown nullifier",
                ))?
                .to_bytes(),
        )?;

        Optional::write(
            &mut writer,
            self.spent().as_ref(),
            |w, (transaction_id, height)| {
                w.write_all(transaction_id.as_ref())?;
                w.write_u32::<LittleEndian>(*height)
            },
        )?;

        Optional::write(&mut writer, self.memo().as_ref(), |w, m| {
            w.write_all(m.encode().as_array())
        })?;

        writer.write_u8(if self.is_change() { 1 } else { 0 })?;

        writer.write_u8(if self.have_spending_key() { 1 } else { 0 })?;

        writer.write_u32::<LittleEndian>(self.output_index().unwrap_or(u32::MAX))?;

        Ok(())
    }
}<|MERGE_RESOLUTION|>--- conflicted
+++ resolved
@@ -418,303 +418,6 @@
     }
 }
 
-<<<<<<< HEAD
-///   All zingolib::wallet::traits::Notes are NoteInterface
-///   NoteInterface provides...
-pub trait ShieldedNoteInterface: Sized {
-    type Diversifier: Copy + FromBytes<11> + ToBytes<11>;
-
-    type Note: PartialEq
-        + for<'a> ReadableWriteable<(Self::Diversifier, &'a WalletCapability)>
-        + Clone;
-    type Node: Hashable + HashSer + FromCommitment + Send + Clone + PartialEq + Eq;
-    type Nullifier: Nullifier;
-
-    fn diversifier(&self) -> &Self::Diversifier;
-    #[allow(clippy::too_many_arguments)]
-    fn from_parts(
-        diversifier: Self::Diversifier,
-        note: Self::Note,
-        position_of_commitment_to_witness: Option<Position>,
-        nullifier: Option<Self::Nullifier>,
-        spent: Option<(TxId, u32)>,
-        unconfirmed_spent: Option<(TxId, u32)>,
-        memo: Option<Memo>,
-        is_change: bool,
-        have_spending_key: bool,
-        output_index: Option<u32>,
-    ) -> Self;
-    fn get_deprecated_serialized_view_key_buffer() -> Vec<u8>;
-    fn have_spending_key(&self) -> bool;
-    fn is_change(&self) -> bool;
-    fn is_change_mut(&mut self) -> &mut bool;
-    fn is_spent(&self) -> bool {
-        Self::spent(self).is_some()
-    }
-    fn memo(&self) -> &Option<Memo>;
-    fn memo_mut(&mut self) -> &mut Option<Memo>;
-    fn note(&self) -> &Self::Note;
-    fn nullifier(&self) -> Option<Self::Nullifier>;
-    fn nullifier_mut(&mut self) -> &mut Option<Self::Nullifier>;
-    fn output_index(&self) -> &Option<u32>;
-    fn pending_receipt(&self) -> bool {
-        self.nullifier().is_none()
-    }
-    fn pending_spent(&self) -> &Option<(TxId, u32)>;
-    fn pool() -> Pool;
-    fn spent(&self) -> &Option<(TxId, u32)>;
-    fn spent_mut(&mut self) -> &mut Option<(TxId, u32)>;
-    fn transaction_metadata_notes(wallet_transaction: &TransactionMetadata) -> &Vec<Self>;
-    fn transaction_metadata_notes_mut(
-        wallet_transaction: &mut TransactionMetadata,
-    ) -> &mut Vec<Self>;
-    fn pending_spent_mut(&mut self) -> &mut Option<(TxId, u32)>;
-    ///Convenience function
-    fn value(&self) -> u64 {
-        Self::value_from_note(self.note())
-    }
-    fn value_from_note(note: &Self::Note) -> u64;
-    fn witnessed_position(&self) -> &Option<Position>;
-    fn witnessed_position_mut(&mut self) -> &mut Option<Position>;
-}
-
-impl ShieldedNoteInterface for SaplingNote {
-    type Diversifier = zcash_primitives::sapling::Diversifier;
-    type Note = zcash_primitives::sapling::Note;
-    type Node = zcash_primitives::sapling::Node;
-    type Nullifier = zcash_primitives::sapling::Nullifier;
-
-    fn diversifier(&self) -> &Self::Diversifier {
-        &self.diversifier
-    }
-
-    fn nullifier_mut(&mut self) -> &mut Option<Self::Nullifier> {
-        &mut self.nullifier
-    }
-
-    fn from_parts(
-        diversifier: zcash_primitives::sapling::Diversifier,
-        note: zcash_primitives::sapling::Note,
-        witnessed_position: Option<Position>,
-        nullifier: Option<zcash_primitives::sapling::Nullifier>,
-        spent: Option<(TxId, u32)>,
-        unconfirmed_spent: Option<(TxId, u32)>,
-        memo: Option<Memo>,
-        is_change: bool,
-        have_spending_key: bool,
-        output_index: Option<u32>,
-    ) -> Self {
-        Self {
-            diversifier,
-            note,
-            witnessed_position,
-            nullifier,
-            spent,
-            unconfirmed_spent,
-            memo,
-            is_change,
-            have_spending_key,
-            output_index,
-        }
-    }
-
-    fn get_deprecated_serialized_view_key_buffer() -> Vec<u8> {
-        vec![0u8; 169]
-    }
-
-    fn have_spending_key(&self) -> bool {
-        self.have_spending_key
-    }
-
-    fn is_change(&self) -> bool {
-        self.is_change
-    }
-
-    fn is_change_mut(&mut self) -> &mut bool {
-        &mut self.is_change
-    }
-
-    fn memo(&self) -> &Option<Memo> {
-        &self.memo
-    }
-
-    fn memo_mut(&mut self) -> &mut Option<Memo> {
-        &mut self.memo
-    }
-
-    fn note(&self) -> &Self::Note {
-        &self.note
-    }
-
-    fn nullifier(&self) -> Option<Self::Nullifier> {
-        self.nullifier
-    }
-
-    fn pool() -> Pool {
-        Pool::Sapling
-    }
-
-    fn spent(&self) -> &Option<(TxId, u32)> {
-        &self.spent
-    }
-
-    fn spent_mut(&mut self) -> &mut Option<(TxId, u32)> {
-        &mut self.spent
-    }
-
-    fn transaction_metadata_notes(wallet_transaction: &TransactionMetadata) -> &Vec<Self> {
-        &wallet_transaction.sapling_notes
-    }
-
-    fn transaction_metadata_notes_mut(
-        wallet_transaction: &mut TransactionMetadata,
-    ) -> &mut Vec<Self> {
-        &mut wallet_transaction.sapling_notes
-    }
-
-    fn pending_spent(&self) -> &Option<(TxId, u32)> {
-        &self.unconfirmed_spent
-    }
-
-    fn pending_spent_mut(&mut self) -> &mut Option<(TxId, u32)> {
-        &mut self.unconfirmed_spent
-    }
-
-    fn value_from_note(note: &Self::Note) -> u64 {
-        note.value().inner()
-    }
-
-    fn witnessed_position(&self) -> &Option<Position> {
-        &self.witnessed_position
-    }
-
-    fn witnessed_position_mut(&mut self) -> &mut Option<Position> {
-        &mut self.witnessed_position
-    }
-
-    fn output_index(&self) -> &Option<u32> {
-        &self.output_index
-    }
-}
-
-impl ShieldedNoteInterface for OrchardNote {
-    type Diversifier = orchard::keys::Diversifier;
-    type Note = orchard::note::Note;
-    type Node = MerkleHashOrchard;
-    type Nullifier = orchard::note::Nullifier;
-
-    fn diversifier(&self) -> &Self::Diversifier {
-        &self.diversifier
-    }
-
-    fn nullifier_mut(&mut self) -> &mut Option<Self::Nullifier> {
-        &mut self.nullifier
-    }
-
-    fn from_parts(
-        diversifier: Self::Diversifier,
-        note: Self::Note,
-        witnessed_position: Option<Position>,
-        nullifier: Option<Self::Nullifier>,
-        spent: Option<(TxId, u32)>,
-        unconfirmed_spent: Option<(TxId, u32)>,
-        memo: Option<Memo>,
-        is_change: bool,
-        have_spending_key: bool,
-        output_index: Option<u32>,
-    ) -> Self {
-        Self {
-            diversifier,
-            note,
-            witnessed_position,
-            nullifier,
-            spent,
-            unconfirmed_spent,
-            memo,
-            is_change,
-            have_spending_key,
-            output_index,
-        }
-    }
-
-    fn get_deprecated_serialized_view_key_buffer() -> Vec<u8> {
-        vec![0u8; 96]
-    }
-
-    fn have_spending_key(&self) -> bool {
-        self.have_spending_key
-    }
-    fn is_change(&self) -> bool {
-        self.is_change
-    }
-
-    fn is_change_mut(&mut self) -> &mut bool {
-        &mut self.is_change
-    }
-
-    fn memo(&self) -> &Option<Memo> {
-        &self.memo
-    }
-
-    fn memo_mut(&mut self) -> &mut Option<Memo> {
-        &mut self.memo
-    }
-
-    fn note(&self) -> &Self::Note {
-        &self.note
-    }
-
-    fn nullifier(&self) -> Option<Self::Nullifier> {
-        self.nullifier
-    }
-
-    fn pool() -> Pool {
-        Pool::Orchard
-    }
-
-    fn spent(&self) -> &Option<(TxId, u32)> {
-        &self.spent
-    }
-
-    fn spent_mut(&mut self) -> &mut Option<(TxId, u32)> {
-        &mut self.spent
-    }
-
-    fn transaction_metadata_notes(wallet_transaction: &TransactionMetadata) -> &Vec<Self> {
-        &wallet_transaction.orchard_notes
-    }
-
-    fn transaction_metadata_notes_mut(
-        wallet_transaction: &mut TransactionMetadata,
-    ) -> &mut Vec<Self> {
-        &mut wallet_transaction.orchard_notes
-    }
-
-    fn pending_spent(&self) -> &Option<(TxId, u32)> {
-        &self.unconfirmed_spent
-    }
-
-    fn pending_spent_mut(&mut self) -> &mut Option<(TxId, u32)> {
-        &mut self.unconfirmed_spent
-    }
-
-    fn value_from_note(note: &Self::Note) -> u64 {
-        note.value().inner()
-    }
-
-    fn witnessed_position(&self) -> &Option<Position> {
-        &self.witnessed_position
-    }
-    fn witnessed_position_mut(&mut self) -> &mut Option<Position> {
-        &mut self.witnessed_position
-    }
-    fn output_index(&self) -> &Option<u32> {
-        &self.output_index
-    }
-}
-
-=======
->>>>>>> 51e7e5db
 type MemoryStoreShardTree<T> =
     ShardTree<MemoryShardStore<T, BlockHeight>, COMMITMENT_TREE_LEVELS, MAX_SHARD_LEVEL>;
 pub trait DomainWalletExt: Domain + BatchDomain
