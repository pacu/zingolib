--- conflicted
+++ resolved
@@ -103,7 +103,7 @@
 
             // Post process scan results
             {
-                let mut tx_map = self.transaction_metadata_set.write().await;
+                let tx_map = self.transaction_metadata_set.write().await;
                 if let Some(transaction_record) =
                     tx_map.transaction_records_by_id.get(&transaction.txid())
                 {
@@ -129,18 +129,8 @@
                                 }
                             }
                         }
-                        // Also, if this is an outgoing transaction, then mark all the *incoming* notes to this transaction as change.
-                        // Note that this is also done in `WalletTxns::add_new_spent`, but that doesn't take into account transparent spends,
-                        // so we'll do it again here.
-                        tx_map
-                            .transaction_records_by_id
-                            .check_notes_mark_change(&transaction.txid());
-                    }
-<<<<<<< HEAD
-                }
-=======
-                };
->>>>>>> 3b47ad52
+                    }
+                }
             }
 
             if !outgoing_metadatas.is_empty() {
