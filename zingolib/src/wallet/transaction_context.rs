<<<<<<< HEAD
use crate::{
    error::{ZingoLibError, ZingoLibResult},
    wallet::{
        data::OutgoingTxData,
        keys::{
            address_from_pubkeyhash,
            unified::{External, Fvk as _, WalletCapability},
        },
        notes::ShieldedNoteInterface,
        traits::{
            self as zingo_traits, Bundle as _, DomainWalletExt, Recipient as _,
            ShieldedOutputExt as _, Spend as _, ToBytes as _,
        },
        transactions::TransactionMetadataSet,
    },
};
use orchard::note_encryption::OrchardDomain;
use sapling_crypto::note_encryption::SaplingDomain;
use std::{collections::HashSet, convert::TryInto, sync::Arc};
=======
use std::sync::Arc;
>>>>>>> cfafe199
use tokio::sync::RwLock;

use zingoconfig::ZingoConfig;

use crate::wallet::{keys::unified::WalletCapability, transactions::TxMapAndMaybeTrees};

#[derive(Clone)]
pub struct TransactionContext {
    pub config: ZingoConfig,
    pub(crate) key: Arc<WalletCapability>,
    pub transaction_metadata_set: Arc<RwLock<TxMapAndMaybeTrees>>,
}

impl TransactionContext {
    pub fn new(
        config: &ZingoConfig,
        key: Arc<WalletCapability>,
        transaction_metadata_set: Arc<RwLock<TxMapAndMaybeTrees>>,
    ) -> Self {
        Self {
            config: config.clone(),
            key,
            transaction_metadata_set,
        }
    }
}

/// These functions are responsible for receiving a full Transaction and storing it, with a few major caveats.
///  The first layer is CompactTransaction. see fn trial_decrypt_domain_specific_outputs
///  in some cases, including send, read memos, discover outgoing transaction (mark change / scan for internal change), additional information and processing are required
/// some of the steps in scan_full_tx are similar to or repeat steps in trial_ddso
/// however, scan full tx is more limited than trial_ddso.
/// scan_full_tx has no access to a transmitter. So it is incapable of **sending a request on a transmitter for another task to fetch a witnessed position**.
/// unlike a viewkey wallet, a spendkey wallet MUST pass reread the block to find a witnessed position to pass to add_new_note. scan_full_tx cannot do this.
/// thus, scan_full_tx is incomplete and skips some steps on the assumption that they will be covered elsewhere. Notably, add_note is not called inside scan_full_tx.
/// (A viewkey wallet, on the other hand, doesnt need witness and could maybe get away with only calling scan_full_tx)
pub mod decrypt_transaction {
    use crate::{
        error::{ZingoLibError, ZingoLibResult},
        wallet::{
            data::OutgoingTxData,
            keys::address_from_pubkeyhash,
            notes::ShieldedNoteInterface,
            traits::{
                self as zingo_traits, Bundle as _, DomainWalletExt, Recipient as _,
                ShieldedOutputExt as _, Spend as _, ToBytes as _,
            },
        },
    };
    use orchard::note_encryption::OrchardDomain;
    use sapling_crypto::note_encryption::SaplingDomain;
    use std::{collections::HashSet, convert::TryInto};

    use zcash_client_backend::address::{Address, UnifiedAddress};
    use zcash_note_encryption::try_output_recovery_with_ovk;
    use zcash_primitives::{
        memo::{Memo, MemoBytes},
        transaction::{Transaction, TxId},
    };
    use zingo_memo::{parse_zingo_memo, ParsedMemo};
    use zingo_status::confirmation_status::ConfirmationStatus;

    use super::TransactionContext;

    impl TransactionContext {
        pub(crate) async fn scan_full_tx(
            &self,
            transaction: &Transaction,
            status: ConfirmationStatus,
            block_time: u32,
            price: Option<f64>,
        ) {
            // Set up data structures to record scan results
            let mut txid_indexed_zingo_memos = Vec::new();
            // Remember if this is an outgoing Tx. Useful for when we want to grab the outgoing metadata.
            let mut is_outgoing_transaction = false;
            // Collect our t-addresses for easy checking
            let taddrs_set = self.key.get_all_taddrs(&self.config);
            // Process t-address outputs
            // If this transaction in outgoing, i.e., we received sent some money in this transaction, then we need to grab all transparent outputs
            // that don't belong to us as the outgoing metadata
            // the assumption is either we already decrypted a compact output and filled in some data
            // or transparent something
            if self
                .transaction_metadata_set
                .read()
                .await
                .total_funds_spent_in(&transaction.txid())
                > 0
            {
                is_outgoing_transaction = true;
            }
            let mut outgoing_metadatas = vec![];
            // Execute scanning operations
            self.decrypt_transaction_to_record(
                transaction,
                status,
                block_time,
                &mut is_outgoing_transaction,
                &mut outgoing_metadatas,
                &mut txid_indexed_zingo_memos,
                &taddrs_set,
            )
            .await;
            // Post process scan results
            if is_outgoing_transaction {
                if let Some(t_bundle) = transaction.transparent_bundle() {
                    for vout in &t_bundle.vout {
                        if let Some(taddr) = vout
                            .recipient_address()
                            .map(|raw_taddr| address_from_pubkeyhash(&self.config, raw_taddr))
                        {
                            outgoing_metadatas.push(OutgoingTxData {
                                to_address: taddr,
                                value: u64::from(vout.value),
                                memo: Memo::Empty,
                                recipient_ua: None,
                            });
                        }
                    }
                }
                // Also, if this is an outgoing transaction, then mark all the *incoming* sapling notes to this transaction as change.
                // Note that this is also done in `WalletTxns::add_new_spent`, but that doesn't take into account transparent spends,
                // so we'll do it again here.
                self.transaction_metadata_set
                    .write()
                    .await
                    .check_notes_mark_change(&transaction.txid());
            }

            if !outgoing_metadatas.is_empty() {
                self.transaction_metadata_set
                    .write()
                    .await
                    .add_outgoing_metadata(&transaction.txid(), outgoing_metadatas);
            }

            self.update_outgoing_txdatas_with_uas(txid_indexed_zingo_memos)
                .await;

            // Update price if available
            if price.is_some() {
                self.transaction_metadata_set
                    .write()
                    .await
                    .set_price(&transaction.txid(), price);
            }
        }

        #[allow(clippy::too_many_arguments)]
        async fn decrypt_transaction_to_record(
            &self,
            transaction: &Transaction,
            status: ConfirmationStatus,
            block_time: u32,
            is_outgoing_transaction: &mut bool,
            outgoing_metadatas: &mut Vec<OutgoingTxData>,
            arbitrary_memos_with_txids: &mut Vec<(ParsedMemo, TxId)>,
            taddrs_set: &HashSet<String>,
        ) {
            //todo: investigate scanning all bundles simultaneously

            self.decrypt_transaction_to_record_transparent(
                transaction,
                status,
                block_time,
                is_outgoing_transaction,
                taddrs_set,
            )
            .await;
            self.decrypt_transaction_to_record_sapling(
                transaction,
                status,
                block_time,
                is_outgoing_transaction,
                outgoing_metadatas,
                arbitrary_memos_with_txids,
            )
            .await;
            self.decrypt_transaction_to_record_orchard(
                transaction,
                status,
                block_time,
                is_outgoing_transaction,
                outgoing_metadatas,
                arbitrary_memos_with_txids,
            )
            .await;
        }
        async fn decrypt_transaction_to_record_transparent(
            &self,
            transaction: &Transaction,
            status: ConfirmationStatus,
            block_time: u32,
            is_outgoing_transaction: &mut bool,
            taddrs_set: &HashSet<String>,
        ) {
            // Scan all transparent outputs to see if we received any money
            if let Some(t_bundle) = transaction.transparent_bundle() {
                for (n, vout) in t_bundle.vout.iter().enumerate() {
                    if let Some(taddr) = vout.recipient_address() {
                        let output_taddr = address_from_pubkeyhash(&self.config, taddr);
                        if taddrs_set.contains(&output_taddr) {
                            // This is our address. Add this as an output to the txid
                            self.transaction_metadata_set
                                .write()
                                .await
                                .add_new_taddr_output(
                                    transaction.txid(),
                                    output_taddr.clone(),
                                    status,
                                    block_time as u64,
                                    vout,
                                    n as u32,
                                );
                        }
                    }
                }
            }

            // Scan transparent spends

            // Scan all the inputs to see if we spent any transparent funds in this tx
            let mut total_transparent_value_spent = 0;
            let mut spent_utxos = vec![];

            {
                let current = &self.transaction_metadata_set.read().await.current;
                if let Some(t_bundle) = transaction.transparent_bundle() {
                    for vin in t_bundle.vin.iter() {
                        // Find the prev txid that was spent
                        let prev_transaction_id = TxId::from_bytes(*vin.prevout.hash());
                        let prev_n = vin.prevout.n() as u64;

                        if let Some(wtx) = current.get(&prev_transaction_id) {
                            // One of the tx outputs is a match
                            if let Some(spent_utxo) = wtx
                                .transparent_notes
                                .iter()
                                .find(|u| u.txid == prev_transaction_id && u.output_index == prev_n)
                            {
                                total_transparent_value_spent += spent_utxo.value;
                                spent_utxos.push((
                                    prev_transaction_id,
                                    prev_n as u32,
                                    transaction.txid(),
                                ));
                            }
                        }
                    }
                }
            }

            // Mark all the UTXOs that were spent here back in their original txns.
            for (prev_transaction_id, prev_n, transaction_id) in spent_utxos {
                // Mark that this Tx spent some funds
                *is_outgoing_transaction = true;

                self.transaction_metadata_set
                    .write()
                    .await
                    .mark_txid_utxo_spent(prev_transaction_id, prev_n, transaction_id, status);
            }

            // If this transaction spent value, add the spent amount to the TxID
            if total_transparent_value_spent > 0 {
                *is_outgoing_transaction = true;

                self.transaction_metadata_set.write().await.add_taddr_spent(
                    transaction.txid(),
                    status,
                    block_time as u64,
                    total_transparent_value_spent,
                );
            }
        }
        async fn update_outgoing_txdatas_with_uas(
            &self,
            txid_indexed_zingo_memos: Vec<(ParsedMemo, TxId)>,
        ) {
            for (parsed_zingo_memo, txid) in txid_indexed_zingo_memos {
                match parsed_zingo_memo {
                    ParsedMemo::Version0 { uas } => {
                        for ua in uas {
                            if let Some(transaction) = self
                                .transaction_metadata_set
                                .write()
                                .await
                                .current
                                .get_mut(&txid)
                            {
                                if !transaction.outgoing_tx_data.is_empty() {
                                    let outgoing_potential_receivers = [
                                        ua.orchard().map(|oaddr| {
                                            oaddr.b32encode_for_network(&self.config.chain)
                                        }),
                                        ua.sapling().map(|zaddr| {
                                            zaddr.b32encode_for_network(&self.config.chain)
                                        }),
                                        ua.transparent().map(|taddr| {
                                            address_from_pubkeyhash(&self.config, *taddr)
                                        }),
                                        Some(ua.encode(&self.config.chain)),
                                    ];
                                    transaction
                                        .outgoing_tx_data
                                        .iter_mut()
                                        .filter(|out_meta| {
                                            outgoing_potential_receivers
                                                .contains(&Some(out_meta.to_address.clone()))
                                        })
                                        .for_each(|out_metadata| {
                                            out_metadata.recipient_ua =
                                                Some(ua.encode(&self.config.chain))
                                        })
                                }
                            }
                        }
                    }
                    other_memo_version => {
                        log::error!(
                            "Wallet internal memo is from a future version of the protocol\n\
                        Please ensure that your software is up-to-date.\n\
                        Memo: {other_memo_version:?}"
                        )
                    }
                }
            }
        }

        #[allow(clippy::too_many_arguments)]
        async fn decrypt_transaction_to_record_sapling(
            &self,
            transaction: &Transaction,
            status: ConfirmationStatus,
            block_time: u32,
            is_outgoing_transaction: &mut bool,
            outgoing_metadatas: &mut Vec<OutgoingTxData>,
            arbitrary_memos_with_txids: &mut Vec<(ParsedMemo, TxId)>,
        ) {
            self.decrypt_transaction_to_record_domain::<SaplingDomain>(
                transaction,
                status,
                block_time,
                is_outgoing_transaction,
                outgoing_metadatas,
                arbitrary_memos_with_txids,
            )
            .await
        }
        #[allow(clippy::too_many_arguments)]
        async fn decrypt_transaction_to_record_orchard(
            &self,
            transaction: &Transaction,
            status: ConfirmationStatus,
            block_time: u32,
            is_outgoing_transaction: &mut bool,
            outgoing_metadatas: &mut Vec<OutgoingTxData>,
            arbitrary_memos_with_txids: &mut Vec<(ParsedMemo, TxId)>,
        ) {
            self.decrypt_transaction_to_record_domain::<OrchardDomain>(
                transaction,
                status,
                block_time,
                is_outgoing_transaction,
                outgoing_metadatas,
                arbitrary_memos_with_txids,
            )
            .await;
        }

<<<<<<< HEAD
    /// Transactions contain per-protocol "bundles" of components.
    /// The component details vary by protocol.
    /// In Sapling the components are "Spends" and "Outputs"
    /// In Orchard the components are "Actions", each of which
    /// _IS_ 1 Spend and 1 Output.
    #[allow(clippy::too_many_arguments)]
    async fn scan_bundle<D>(
        &self,
        transaction: &Transaction,
        status: ConfirmationStatus,
        block_time: u32,
        is_outgoing_transaction: &mut bool, // Isn't this also NA for unconfirmed?
        outgoing_metadatas: &mut Vec<OutgoingTxData>,
        arbitrary_memos_with_txids: &mut Vec<(ParsedMemo, TxId)>,
    ) where
        D: zingo_traits::DomainWalletExt,
        D::Note: Clone + PartialEq,
        D::OutgoingViewingKey: std::fmt::Debug,
        D::Recipient: zingo_traits::Recipient,
        D::Memo: zingo_traits::ToBytes<512>,
        <D as zcash_note_encryption::Domain>::IncomingViewingKey: Clone,
    {
        type FnGenBundle<I> = <I as DomainWalletExt>::Bundle;
        // Check if any of the nullifiers generated in this transaction are ours. We only need this for unconfirmed transactions,
        // because for transactions in the block, we will check the nullifiers from the blockdata
        if status.is_broadcast() {
            let unspent_nullifiers = self
                .transaction_metadata_set
                .read()
                .await
                .get_nullifier_value_txid_outputindex_of_unspent_notes::<D>();
            for output in <FnGenBundle<D> as zingo_traits::Bundle<D>>::from_transaction(transaction)
                .into_iter()
                .flat_map(|bundle| bundle.spend_elements().into_iter())
            {
                if let Some((nf, _value, transaction_id, output_index)) = unspent_nullifiers
                    .iter()
                    .find(|(nf, _, _, _)| nf == output.nullifier())
=======
        /// Transactions contain per-protocol "bundles" of components.
        /// The component details vary by protocol.
        /// In Sapling the components are "Spends" and "Outputs"
        /// In Orchard the components are "Actions", each of which
        /// _IS_ 1 Spend and 1 Output.
        #[allow(clippy::too_many_arguments)]
        async fn decrypt_transaction_to_record_domain<D>(
            &self,
            transaction: &Transaction,
            status: ConfirmationStatus,
            block_time: u32,
            is_outgoing_transaction: &mut bool, // Isn't this also NA for unconfirmed?
            outgoing_metadatas: &mut Vec<OutgoingTxData>,
            arbitrary_memos_with_txids: &mut Vec<(ParsedMemo, TxId)>,
        ) where
            D: zingo_traits::DomainWalletExt,
            D::Note: Clone + PartialEq,
            D::OutgoingViewingKey: std::fmt::Debug,
            D::Recipient: zingo_traits::Recipient,
            D::Memo: zingo_traits::ToBytes<512>,
        {
            type FnGenBundle<I> = <I as DomainWalletExt>::Bundle;
            // Check if any of the nullifiers generated in this transaction are ours. We only need this for unconfirmed transactions,
            // because for transactions in the block, we will check the nullifiers from the blockdata
            if status.is_broadcast() {
                let unspent_nullifiers = self
                    .transaction_metadata_set
                    .read()
                    .await
                    .get_nullifier_value_txid_outputindex_of_unspent_notes::<D>();
                for output in
                    <FnGenBundle<D> as zingo_traits::Bundle<D>>::from_transaction(transaction)
                        .into_iter()
                        .flat_map(|bundle| bundle.spend_elements().into_iter())
>>>>>>> cfafe199
                {
                    if let Some((nf, _value, transaction_id, output_index)) = unspent_nullifiers
                        .iter()
                        .find(|(nf, _, _, _)| nf == output.nullifier())
                    {
                        let _ = self
                            .transaction_metadata_set
                            .write()
                            .await
                            .found_spent_nullifier(
                                transaction.txid(),
                                status,
                                block_time,
                                (*nf).into(),
                                *transaction_id,
                                *output_index,
                            );
                    }
                }
            }
            // The preceding updates the wallet_transactions with presumptive new "spent" nullifiers.  I continue to find the notion
            // of a "spent" nullifier to be problematic.
            // Issues:
            //     1. There's more than one way to be "spent".
            //     2. It's possible for a "nullifier" to be in the wallet's spent list, but never in the global ledger.
            //     <https://github.com/zingolabs/zingolib/issues/65>
            let domain_tagged_outputs =
                <FnGenBundle<D> as zingo_traits::Bundle<D>>::from_transaction(transaction)
                    .into_iter()
                    .flat_map(|bundle| bundle.output_elements().into_iter())
                    .map(|output| {
                        (
                            output.domain(status.get_height(), self.config.chain),
                            output.clone(),
                        )
                    })
                    .collect::<Vec<_>>();

            let (Ok(ivk), Ok(ovk)) = (D::wc_to_ivk(&self.key), D::wc_to_ovk(&self.key)) else {
                // skip scanning if wallet has not viewing capability
                return;
            };

            let decrypt_attempts =
                zcash_note_encryption::batch::try_note_decryption(&[ivk], &domain_tagged_outputs)
                    .into_iter()
                    .enumerate();
            for (output_index, decrypt_attempt) in decrypt_attempts {
                let ((note, to, memo_bytes), _ivk_num) = match decrypt_attempt {
                    Some(plaintext) => plaintext,
                    _ => continue,
                };
                let memo_bytes = MemoBytes::from_bytes(&memo_bytes.to_bytes()).unwrap();
                if let Some(height) = status.get_broadcast_height() {
                    self.transaction_metadata_set
                        .write()
                        .await
                        .add_pending_note::<D>(
                            transaction.txid(),
                            height,
                            block_time as u64,
                            note.clone(),
                            to,
                            output_index,
                        );
                }
<<<<<<< HEAD
            }
        }
        // The preceding updates the wallet_transactions with presumptive new "spent" nullifiers.  I continue to find the notion
        // of a "spent" nullifier to be problematic.
        // Issues:
        //     1. There's more than one way to be "spent".
        //     2. It's possible for a "nullifier" to be in the wallet's spent list, but never in the global ledger.
        //     <https://github.com/zingolabs/zingolib/issues/65>
        let domain_tagged_outputs =
            <FnGenBundle<D> as zingo_traits::Bundle<D>>::from_transaction(transaction)
                .into_iter()
                .flat_map(|bundle| bundle.output_elements().into_iter())
                .map(|output| {
                    (
                        output.domain(status.get_height(), self.config.chain),
                        output.clone(),
                    )
                })
                .collect::<Vec<_>>();

        let Ok(fvk) = D::wc_to_fvk(&self.key) else {
            // skip scanning if wallet has not viewing capability
            return;
        };
        let (ivk, ovk) = (fvk.derive_ivk::<External>(), fvk.derive_ovk::<External>());

        let decrypt_attempts = zcash_note_encryption::batch::try_note_decryption(
            &[ivk.inner().clone()],
            &domain_tagged_outputs,
        )
        .into_iter()
        .enumerate();
        for (output_index, decrypt_attempt) in decrypt_attempts {
            let ((note, to, memo_bytes), _ivk_num) = match decrypt_attempt {
                Some(plaintext) => plaintext,
                _ => continue,
            };
            let memo_bytes = MemoBytes::from_bytes(&memo_bytes.to_bytes()).unwrap();
            if let Some(height) = status.get_broadcast_height() {
=======
                let memo = memo_bytes
                    .clone()
                    .try_into()
                    .unwrap_or(Memo::Future(memo_bytes));
                if let Memo::Arbitrary(ref wallet_internal_data) = memo {
                    match parse_zingo_memo(*wallet_internal_data.as_ref()) {
                        Ok(parsed_zingo_memo) => {
                            arbitrary_memos_with_txids
                                .push((parsed_zingo_memo, transaction.txid()));
                        }
                        Err(e) => {
                            let _memo_error: ZingoLibResult<()> =
                                ZingoLibError::CouldNotDecodeMemo(e).handle();
                        }
                    }
                }
>>>>>>> cfafe199
                self.transaction_metadata_set
                    .write()
                    .await
                    .add_memo_to_note_metadata::<D::WalletNote>(&transaction.txid(), note, memo);
            }
<<<<<<< HEAD
            let memo = memo_bytes
                .clone()
                .try_into()
                .unwrap_or(Memo::Future(memo_bytes));
            if let Memo::Arbitrary(ref wallet_internal_data) = memo {
                match parse_zingo_memo(*wallet_internal_data.as_ref()) {
                    Ok(parsed_zingo_memo) => {
                        arbitrary_memos_with_txids.push((parsed_zingo_memo, transaction.txid()));
                    }
                    Err(e) => {
                        let _memo_error: ZingoLibResult<()> =
                            ZingoLibError::CouldNotDecodeMemo(e).handle();
                    }
                }
            }
            self.transaction_metadata_set
                .write()
                .await
                .add_memo_to_note_metadata::<D::WalletNote>(&transaction.txid(), note, memo);
        }
        for (_domain, output) in domain_tagged_outputs {
            outgoing_metadatas.extend(
                match try_output_recovery_with_ovk::<
                    D,
                    <FnGenBundle<D> as zingo_traits::Bundle<D>>::Output,
                >(
                    &output.domain(status.get_height(), self.config.chain),
                    &ovk.inner(),
                    &output,
                    &output.value_commitment(),
                    &output.out_ciphertext(),
                ) {
                    Some((note, payment_address, memo_bytes)) => {
                        // Mark this transaction as an outgoing transaction, so we can grab all outgoing metadata
                        *is_outgoing_transaction = true;
                        let address = payment_address.b32encode_for_network(&self.config.chain);
=======
            for (_domain, output) in domain_tagged_outputs {
                outgoing_metadatas.extend(
                    match try_output_recovery_with_ovk::<
                        D,
                        <FnGenBundle<D> as zingo_traits::Bundle<D>>::Output,
                    >(
                        &output.domain(status.get_height(), self.config.chain),
                        &ovk,
                        &output,
                        &output.value_commitment(),
                        &output.out_ciphertext(),
                    ) {
                        Some((note, payment_address, memo_bytes)) => {
                            // Mark this transaction as an outgoing transaction, so we can grab all outgoing metadata
                            *is_outgoing_transaction = true;
                            let address = payment_address.b32encode_for_network(&self.config.chain);
>>>>>>> cfafe199

                            // Check if this is change, and if it also doesn't have a memo, don't add
                            // to the outgoing metadata.
                            // If this is change (i.e., funds sent to ourself) AND has a memo, then
                            // presumably the user is writing a memo to themself, so we will add it to
                            // the outgoing metadata, even though it might be confusing in the UI, but hopefully
                            // the user can make sense of it.
                            match Memo::from_bytes(&memo_bytes.to_bytes()) {
                                Err(_) => None,
                                Ok(memo) => {
                                    if self.key.addresses().iter().any(|unified_address| {
                                        [
                                            unified_address
                                                .transparent()
                                                .cloned()
                                                .map(Address::from),
                                            unified_address.sapling().cloned().map(Address::from),
                                            unified_address.orchard().cloned().map(
                                                |orchard_receiver| {
                                                    Address::from(
                                                        UnifiedAddress::from_receivers(
                                                            Some(orchard_receiver),
                                                            None,
                                                            None,
                                                        )
                                                        .unwrap(),
                                                    )
                                                },
                                            ),
                                        ]
                                        .into_iter()
                                        .flatten()
                                        .map(|addr| addr.encode(&self.config.chain))
                                        .any(|addr| addr == address)
                                    }) {
                                        if let Memo::Text(_) = memo {
                                            Some(OutgoingTxData {
                                                to_address: address,
                                                value: D::WalletNote::value_from_note(&note),
                                                memo,
                                                recipient_ua: None,
                                            })
                                        } else {
                                            None
                                        }
                                    } else {
                                        Some(OutgoingTxData {
                                            to_address: address,
                                            value: D::WalletNote::value_from_note(&note),
                                            memo,
                                            recipient_ua: None,
                                        })
                                    }
                                }
                            }
                        }
                        None => None,
                    },
                );
            }
        }
    }
}<|MERGE_RESOLUTION|>--- conflicted
+++ resolved
@@ -1,26 +1,4 @@
-<<<<<<< HEAD
-use crate::{
-    error::{ZingoLibError, ZingoLibResult},
-    wallet::{
-        data::OutgoingTxData,
-        keys::{
-            address_from_pubkeyhash,
-            unified::{External, Fvk as _, WalletCapability},
-        },
-        notes::ShieldedNoteInterface,
-        traits::{
-            self as zingo_traits, Bundle as _, DomainWalletExt, Recipient as _,
-            ShieldedOutputExt as _, Spend as _, ToBytes as _,
-        },
-        transactions::TransactionMetadataSet,
-    },
-};
-use orchard::note_encryption::OrchardDomain;
-use sapling_crypto::note_encryption::SaplingDomain;
-use std::{collections::HashSet, convert::TryInto, sync::Arc};
-=======
 use std::sync::Arc;
->>>>>>> cfafe199
 use tokio::sync::RwLock;
 
 use zingoconfig::ZingoConfig;
@@ -392,46 +370,6 @@
             .await;
         }
 
-<<<<<<< HEAD
-    /// Transactions contain per-protocol "bundles" of components.
-    /// The component details vary by protocol.
-    /// In Sapling the components are "Spends" and "Outputs"
-    /// In Orchard the components are "Actions", each of which
-    /// _IS_ 1 Spend and 1 Output.
-    #[allow(clippy::too_many_arguments)]
-    async fn scan_bundle<D>(
-        &self,
-        transaction: &Transaction,
-        status: ConfirmationStatus,
-        block_time: u32,
-        is_outgoing_transaction: &mut bool, // Isn't this also NA for unconfirmed?
-        outgoing_metadatas: &mut Vec<OutgoingTxData>,
-        arbitrary_memos_with_txids: &mut Vec<(ParsedMemo, TxId)>,
-    ) where
-        D: zingo_traits::DomainWalletExt,
-        D::Note: Clone + PartialEq,
-        D::OutgoingViewingKey: std::fmt::Debug,
-        D::Recipient: zingo_traits::Recipient,
-        D::Memo: zingo_traits::ToBytes<512>,
-        <D as zcash_note_encryption::Domain>::IncomingViewingKey: Clone,
-    {
-        type FnGenBundle<I> = <I as DomainWalletExt>::Bundle;
-        // Check if any of the nullifiers generated in this transaction are ours. We only need this for unconfirmed transactions,
-        // because for transactions in the block, we will check the nullifiers from the blockdata
-        if status.is_broadcast() {
-            let unspent_nullifiers = self
-                .transaction_metadata_set
-                .read()
-                .await
-                .get_nullifier_value_txid_outputindex_of_unspent_notes::<D>();
-            for output in <FnGenBundle<D> as zingo_traits::Bundle<D>>::from_transaction(transaction)
-                .into_iter()
-                .flat_map(|bundle| bundle.spend_elements().into_iter())
-            {
-                if let Some((nf, _value, transaction_id, output_index)) = unspent_nullifiers
-                    .iter()
-                    .find(|(nf, _, _, _)| nf == output.nullifier())
-=======
         /// Transactions contain per-protocol "bundles" of components.
         /// The component details vary by protocol.
         /// In Sapling the components are "Spends" and "Outputs"
@@ -466,7 +404,6 @@
                     <FnGenBundle<D> as zingo_traits::Bundle<D>>::from_transaction(transaction)
                         .into_iter()
                         .flat_map(|bundle| bundle.spend_elements().into_iter())
->>>>>>> cfafe199
                 {
                     if let Some((nf, _value, transaction_id, output_index)) = unspent_nullifiers
                         .iter()
@@ -533,47 +470,6 @@
                             output_index,
                         );
                 }
-<<<<<<< HEAD
-            }
-        }
-        // The preceding updates the wallet_transactions with presumptive new "spent" nullifiers.  I continue to find the notion
-        // of a "spent" nullifier to be problematic.
-        // Issues:
-        //     1. There's more than one way to be "spent".
-        //     2. It's possible for a "nullifier" to be in the wallet's spent list, but never in the global ledger.
-        //     <https://github.com/zingolabs/zingolib/issues/65>
-        let domain_tagged_outputs =
-            <FnGenBundle<D> as zingo_traits::Bundle<D>>::from_transaction(transaction)
-                .into_iter()
-                .flat_map(|bundle| bundle.output_elements().into_iter())
-                .map(|output| {
-                    (
-                        output.domain(status.get_height(), self.config.chain),
-                        output.clone(),
-                    )
-                })
-                .collect::<Vec<_>>();
-
-        let Ok(fvk) = D::wc_to_fvk(&self.key) else {
-            // skip scanning if wallet has not viewing capability
-            return;
-        };
-        let (ivk, ovk) = (fvk.derive_ivk::<External>(), fvk.derive_ovk::<External>());
-
-        let decrypt_attempts = zcash_note_encryption::batch::try_note_decryption(
-            &[ivk.inner().clone()],
-            &domain_tagged_outputs,
-        )
-        .into_iter()
-        .enumerate();
-        for (output_index, decrypt_attempt) in decrypt_attempts {
-            let ((note, to, memo_bytes), _ivk_num) = match decrypt_attempt {
-                Some(plaintext) => plaintext,
-                _ => continue,
-            };
-            let memo_bytes = MemoBytes::from_bytes(&memo_bytes.to_bytes()).unwrap();
-            if let Some(height) = status.get_broadcast_height() {
-=======
                 let memo = memo_bytes
                     .clone()
                     .try_into()
@@ -590,50 +486,11 @@
                         }
                     }
                 }
->>>>>>> cfafe199
                 self.transaction_metadata_set
                     .write()
                     .await
                     .add_memo_to_note_metadata::<D::WalletNote>(&transaction.txid(), note, memo);
             }
-<<<<<<< HEAD
-            let memo = memo_bytes
-                .clone()
-                .try_into()
-                .unwrap_or(Memo::Future(memo_bytes));
-            if let Memo::Arbitrary(ref wallet_internal_data) = memo {
-                match parse_zingo_memo(*wallet_internal_data.as_ref()) {
-                    Ok(parsed_zingo_memo) => {
-                        arbitrary_memos_with_txids.push((parsed_zingo_memo, transaction.txid()));
-                    }
-                    Err(e) => {
-                        let _memo_error: ZingoLibResult<()> =
-                            ZingoLibError::CouldNotDecodeMemo(e).handle();
-                    }
-                }
-            }
-            self.transaction_metadata_set
-                .write()
-                .await
-                .add_memo_to_note_metadata::<D::WalletNote>(&transaction.txid(), note, memo);
-        }
-        for (_domain, output) in domain_tagged_outputs {
-            outgoing_metadatas.extend(
-                match try_output_recovery_with_ovk::<
-                    D,
-                    <FnGenBundle<D> as zingo_traits::Bundle<D>>::Output,
-                >(
-                    &output.domain(status.get_height(), self.config.chain),
-                    &ovk.inner(),
-                    &output,
-                    &output.value_commitment(),
-                    &output.out_ciphertext(),
-                ) {
-                    Some((note, payment_address, memo_bytes)) => {
-                        // Mark this transaction as an outgoing transaction, so we can grab all outgoing metadata
-                        *is_outgoing_transaction = true;
-                        let address = payment_address.b32encode_for_network(&self.config.chain);
-=======
             for (_domain, output) in domain_tagged_outputs {
                 outgoing_metadatas.extend(
                     match try_output_recovery_with_ovk::<
@@ -650,7 +507,6 @@
                             // Mark this transaction as an outgoing transaction, so we can grab all outgoing metadata
                             *is_outgoing_transaction = true;
                             let address = payment_address.b32encode_for_network(&self.config.chain);
->>>>>>> cfafe199
 
                             // Check if this is change, and if it also doesn't have a memo, don't add
                             // to the outgoing metadata.
