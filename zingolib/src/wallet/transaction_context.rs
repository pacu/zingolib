<<<<<<< HEAD
use crate::wallet::{keys::unified::WalletCapability, transactions::TransactionMetadataSet};

use std::sync::Arc;
=======
use crate::{
    error::{ZingoLibError, ZingoLibResult},
    wallet::{
        data::OutgoingTxData,
        keys::{address_from_pubkeyhash, unified::WalletCapability},
        notes::ShieldedNoteInterface,
        traits::{
            self as zingo_traits, Bundle as _, DomainWalletExt, Recipient as _,
            ShieldedOutputExt as _, Spend as _, ToBytes as _,
        },
        transactions::TxMapAndMaybeTrees,
    },
};
use orchard::note_encryption::OrchardDomain;
use sapling_crypto::note_encryption::SaplingDomain;
use std::{collections::HashSet, convert::TryInto, sync::Arc};
>>>>>>> ab260cad
use tokio::sync::RwLock;

use zingoconfig::ZingoConfig;

#[derive(Clone)]
pub struct TransactionContext {
    pub config: ZingoConfig,
    pub(crate) key: Arc<WalletCapability>,
    pub transaction_metadata_set: Arc<RwLock<TxMapAndMaybeTrees>>,
}

impl TransactionContext {
    pub fn new(
        config: &ZingoConfig,
        key: Arc<WalletCapability>,
        transaction_metadata_set: Arc<RwLock<TxMapAndMaybeTrees>>,
    ) -> Self {
        Self {
            config: config.clone(),
            key,
            transaction_metadata_set,
        }
    }
}

/// These functions are responsible for receiving a full Transaction and storing it, with a few major caveats.
///  The first layer is CompactTransaction. see fn trial_decrypt_domain_specific_outputs
///  in some cases, including send, read memos, discover outgoing transaction (mark change / scan for internal change), additional information and processing are required
/// some of the steps in scan_full_tx are similar to or repeat steps in trial_ddso
/// however, scan full tx is more limited than trial_ddso.
/// scan_full_tx has no access to a transmitter. So it is incapable of **sending a request on a transmitter for another task to fetch a witnessed position**.
/// unlike a viewkey wallet, a spendkey wallet MUST pass reread the block to find a witnessed position to pass to add_new_note. scan_full_tx cannot do this.
/// thus, scan_full_tx is incomplete and skips some steps on the assumption that they will be covered elsewhere. Notably, add_note is not called inside scan_full_tx.
/// (A viewkey wallet, on the other hand, doesnt need witness and could maybe get away with only calling scan_full_tx)
pub mod decrypt_transaction {
    use crate::{
        error::{ZingoLibError, ZingoLibResult},
        wallet::{
            data::OutgoingTxData,
            keys::address_from_pubkeyhash,
            notes::ShieldedNoteInterface,
            traits::{
                self as zingo_traits, Bundle as _, DomainWalletExt, Recipient as _,
                ShieldedOutputExt as _, Spend as _, ToBytes as _,
            },
        },
    };
    use orchard::note_encryption::OrchardDomain;
    use sapling_crypto::note_encryption::SaplingDomain;
    use std::{collections::HashSet, convert::TryInto};

    use zcash_client_backend::address::{Address, UnifiedAddress};
    use zcash_note_encryption::try_output_recovery_with_ovk;
    use zcash_primitives::{
        memo::{Memo, MemoBytes},
        transaction::{Transaction, TxId},
    };
    use zingo_memo::{parse_zingo_memo, ParsedMemo};
    use zingo_status::confirmation_status::ConfirmationStatus;

    use super::TransactionContext;

    impl TransactionContext {
        pub(crate) async fn scan_full_tx(
            &self,
            transaction: &Transaction,
            status: ConfirmationStatus,
            block_time: u32,
            price: Option<f64>,
        ) {
            // Set up data structures to record scan results
            let mut txid_indexed_zingo_memos = Vec::new();
            // Remember if this is an outgoing Tx. Useful for when we want to grab the outgoing metadata.
            let mut is_outgoing_transaction = false;
            // Collect our t-addresses for easy checking
            let taddrs_set = self.key.get_all_taddrs(&self.config);
            // Process t-address outputs
            // If this transaction in outgoing, i.e., we received sent some money in this transaction, then we need to grab all transparent outputs
            // that don't belong to us as the outgoing metadata
            // the assumption is either we already decrypted a compact output and filled in some data
            // or transparent something
            if self
                .transaction_metadata_set
                .read()
                .await
                .total_funds_spent_in(&transaction.txid())
                > 0
            {
                is_outgoing_transaction = true;
            }
            let mut outgoing_metadatas = vec![];
            // Execute scanning operations
            self.decrypt_transaction_to_record(
                transaction,
                status,
                block_time,
                &mut is_outgoing_transaction,
                &mut outgoing_metadatas,
                &mut txid_indexed_zingo_memos,
                &taddrs_set,
            )
            .await;
            // Post process scan results
            if is_outgoing_transaction {
                if let Some(t_bundle) = transaction.transparent_bundle() {
                    for vout in &t_bundle.vout {
                        if let Some(taddr) = vout
                            .recipient_address()
                            .map(|raw_taddr| address_from_pubkeyhash(&self.config, raw_taddr))
                        {
                            outgoing_metadatas.push(OutgoingTxData {
                                to_address: taddr,
                                value: u64::from(vout.value),
                                memo: Memo::Empty,
                                recipient_ua: None,
                            });
                        }
                    }
                }
                // Also, if this is an outgoing transaction, then mark all the *incoming* sapling notes to this transaction as change.
                // Note that this is also done in `WalletTxns::add_new_spent`, but that doesn't take into account transparent spends,
                // so we'll do it again here.
                self.transaction_metadata_set
                    .write()
                    .await
                    .check_notes_mark_change(&transaction.txid());
            }

            if !outgoing_metadatas.is_empty() {
                self.transaction_metadata_set
                    .write()
                    .await
                    .add_outgoing_metadata(&transaction.txid(), outgoing_metadatas);
            }

            self.update_outgoing_txdatas_with_uas(txid_indexed_zingo_memos)
                .await;

            // Update price if available
            if price.is_some() {
                self.transaction_metadata_set
                    .write()
                    .await
                    .set_price(&transaction.txid(), price);
            }
        }

        #[allow(clippy::too_many_arguments)]
        async fn decrypt_transaction_to_record(
            &self,
            transaction: &Transaction,
            status: ConfirmationStatus,
            block_time: u32,
            is_outgoing_transaction: &mut bool,
            outgoing_metadatas: &mut Vec<OutgoingTxData>,
            arbitrary_memos_with_txids: &mut Vec<(ParsedMemo, TxId)>,
            taddrs_set: &HashSet<String>,
        ) {
            //todo: investigate scanning all bundles simultaneously

            self.decrypt_transaction_to_record_transparent(
                transaction,
                status,
                block_time,
                is_outgoing_transaction,
                taddrs_set,
            )
            .await;
            self.decrypt_transaction_to_record_sapling(
                transaction,
                status,
                block_time,
                is_outgoing_transaction,
                outgoing_metadatas,
                arbitrary_memos_with_txids,
            )
            .await;
            self.decrypt_transaction_to_record_orchard(
                transaction,
                status,
                block_time,
                is_outgoing_transaction,
                outgoing_metadatas,
                arbitrary_memos_with_txids,
            )
            .await;
        }
        async fn decrypt_transaction_to_record_transparent(
            &self,
            transaction: &Transaction,
            status: ConfirmationStatus,
            block_time: u32,
            is_outgoing_transaction: &mut bool,
            taddrs_set: &HashSet<String>,
        ) {
            // Scan all transparent outputs to see if we received any money
            if let Some(t_bundle) = transaction.transparent_bundle() {
                for (n, vout) in t_bundle.vout.iter().enumerate() {
                    if let Some(taddr) = vout.recipient_address() {
                        let output_taddr = address_from_pubkeyhash(&self.config, taddr);
                        if taddrs_set.contains(&output_taddr) {
                            // This is our address. Add this as an output to the txid
                            self.transaction_metadata_set
                                .write()
                                .await
                                .add_new_taddr_output(
                                    transaction.txid(),
                                    output_taddr.clone(),
                                    status,
                                    block_time as u64,
                                    vout,
                                    n as u32,
                                );
                        }
                    }
                }
            }

            // Scan transparent spends

            // Scan all the inputs to see if we spent any transparent funds in this tx
            let mut total_transparent_value_spent = 0;
            let mut spent_utxos = vec![];

            {
                let current = &self.transaction_metadata_set.read().await.current;
                if let Some(t_bundle) = transaction.transparent_bundle() {
                    for vin in t_bundle.vin.iter() {
                        // Find the prev txid that was spent
                        let prev_transaction_id = TxId::from_bytes(*vin.prevout.hash());
                        let prev_n = vin.prevout.n() as u64;

                        if let Some(wtx) = current.get(&prev_transaction_id) {
                            // One of the tx outputs is a match
                            if let Some(spent_utxo) = wtx
                                .transparent_notes
                                .iter()
                                .find(|u| u.txid == prev_transaction_id && u.output_index == prev_n)
                            {
                                total_transparent_value_spent += spent_utxo.value;
                                spent_utxos.push((
                                    prev_transaction_id,
                                    prev_n as u32,
                                    transaction.txid(),
                                ));
                            }
                        }
                    }
                }
            }

            // Mark all the UTXOs that were spent here back in their original txns.
            for (prev_transaction_id, prev_n, transaction_id) in spent_utxos {
                // Mark that this Tx spent some funds
                *is_outgoing_transaction = true;

                self.transaction_metadata_set
                    .write()
                    .await
                    .mark_txid_utxo_spent(prev_transaction_id, prev_n, transaction_id, status);
            }

            // If this transaction spent value, add the spent amount to the TxID
            if total_transparent_value_spent > 0 {
                *is_outgoing_transaction = true;

                self.transaction_metadata_set.write().await.add_taddr_spent(
                    transaction.txid(),
                    status,
                    block_time as u64,
                    total_transparent_value_spent,
                );
            }
        }
        async fn update_outgoing_txdatas_with_uas(
            &self,
            txid_indexed_zingo_memos: Vec<(ParsedMemo, TxId)>,
        ) {
            for (parsed_zingo_memo, txid) in txid_indexed_zingo_memos {
                match parsed_zingo_memo {
                    ParsedMemo::Version0 { uas } => {
                        for ua in uas {
                            if let Some(transaction) = self
                                .transaction_metadata_set
                                .write()
                                .await
                                .current
                                .get_mut(&txid)
                            {
                                if !transaction.outgoing_tx_data.is_empty() {
                                    let outgoing_potential_receivers = [
                                        ua.orchard().map(|oaddr| {
                                            oaddr.b32encode_for_network(&self.config.chain)
                                        }),
                                        ua.sapling().map(|zaddr| {
                                            zaddr.b32encode_for_network(&self.config.chain)
                                        }),
                                        ua.transparent().map(|taddr| {
                                            address_from_pubkeyhash(&self.config, *taddr)
                                        }),
                                        Some(ua.encode(&self.config.chain)),
                                    ];
                                    transaction
                                        .outgoing_tx_data
                                        .iter_mut()
                                        .filter(|out_meta| {
                                            outgoing_potential_receivers
                                                .contains(&Some(out_meta.to_address.clone()))
                                        })
                                        .for_each(|out_metadata| {
                                            out_metadata.recipient_ua =
                                                Some(ua.encode(&self.config.chain))
                                        })
                                }
                            }
                        }
                    }
                    other_memo_version => {
                        log::error!(
                            "Wallet internal memo is from a future version of the protocol\n\
                        Please ensure that your software is up-to-date.\n\
                        Memo: {other_memo_version:?}"
                        )
                    }
                }
            }
        }

        #[allow(clippy::too_many_arguments)]
        async fn decrypt_transaction_to_record_sapling(
            &self,
            transaction: &Transaction,
            status: ConfirmationStatus,
            block_time: u32,
            is_outgoing_transaction: &mut bool,
            outgoing_metadatas: &mut Vec<OutgoingTxData>,
            arbitrary_memos_with_txids: &mut Vec<(ParsedMemo, TxId)>,
        ) {
            self.decrypt_transaction_to_record_domain::<SaplingDomain>(
                transaction,
                status,
                block_time,
                is_outgoing_transaction,
                outgoing_metadatas,
                arbitrary_memos_with_txids,
            )
            .await
        }
        #[allow(clippy::too_many_arguments)]
        async fn decrypt_transaction_to_record_orchard(
            &self,
            transaction: &Transaction,
            status: ConfirmationStatus,
            block_time: u32,
            is_outgoing_transaction: &mut bool,
            outgoing_metadatas: &mut Vec<OutgoingTxData>,
            arbitrary_memos_with_txids: &mut Vec<(ParsedMemo, TxId)>,
        ) {
            self.decrypt_transaction_to_record_domain::<OrchardDomain>(
                transaction,
                status,
                block_time,
                is_outgoing_transaction,
                outgoing_metadatas,
                arbitrary_memos_with_txids,
            )
            .await;
        }

        /// Transactions contain per-protocol "bundles" of components.
        /// The component details vary by protocol.
        /// In Sapling the components are "Spends" and "Outputs"
        /// In Orchard the components are "Actions", each of which
        /// _IS_ 1 Spend and 1 Output.
        #[allow(clippy::too_many_arguments)]
        async fn decrypt_transaction_to_record_domain<D>(
            &self,
            transaction: &Transaction,
            status: ConfirmationStatus,
            block_time: u32,
            is_outgoing_transaction: &mut bool, // Isn't this also NA for unconfirmed?
            outgoing_metadatas: &mut Vec<OutgoingTxData>,
            arbitrary_memos_with_txids: &mut Vec<(ParsedMemo, TxId)>,
        ) where
            D: zingo_traits::DomainWalletExt,
            D::Note: Clone + PartialEq,
            D::OutgoingViewingKey: std::fmt::Debug,
            D::Recipient: zingo_traits::Recipient,
            D::Memo: zingo_traits::ToBytes<512>,
        {
            type FnGenBundle<I> = <I as DomainWalletExt>::Bundle;
            // Check if any of the nullifiers generated in this transaction are ours. We only need this for unconfirmed transactions,
            // because for transactions in the block, we will check the nullifiers from the blockdata
            if status.is_broadcast() {
                let unspent_nullifiers = self
                    .transaction_metadata_set
                    .read()
                    .await
                    .get_nullifier_value_txid_outputindex_of_unspent_notes::<D>();
                for output in
                    <FnGenBundle<D> as zingo_traits::Bundle<D>>::from_transaction(transaction)
                        .into_iter()
                        .flat_map(|bundle| bundle.spend_elements().into_iter())
                {
                    if let Some((nf, _value, transaction_id, output_index)) = unspent_nullifiers
                        .iter()
                        .find(|(nf, _, _, _)| nf == output.nullifier())
                    {
                        let _ = self
                            .transaction_metadata_set
                            .write()
                            .await
                            .found_spent_nullifier(
                                transaction.txid(),
                                status,
                                block_time,
                                (*nf).into(),
                                *transaction_id,
                                *output_index,
                            );
                    }
                }
            }
            // The preceding updates the wallet_transactions with presumptive new "spent" nullifiers.  I continue to find the notion
            // of a "spent" nullifier to be problematic.
            // Issues:
            //     1. There's more than one way to be "spent".
            //     2. It's possible for a "nullifier" to be in the wallet's spent list, but never in the global ledger.
            //     <https://github.com/zingolabs/zingolib/issues/65>
            let domain_tagged_outputs =
                <FnGenBundle<D> as zingo_traits::Bundle<D>>::from_transaction(transaction)
                    .into_iter()
                    .flat_map(|bundle| bundle.output_elements().into_iter())
                    .map(|output| {
                        (
                            output.domain(status.get_height(), self.config.chain),
                            output.clone(),
                        )
                    })
                    .collect::<Vec<_>>();

            let (Ok(ivk), Ok(ovk)) = (D::wc_to_ivk(&self.key), D::wc_to_ovk(&self.key)) else {
                // skip scanning if wallet has not viewing capability
                return;
            };

            let decrypt_attempts =
                zcash_note_encryption::batch::try_note_decryption(&[ivk], &domain_tagged_outputs)
                    .into_iter()
                    .enumerate();
            for (output_index, decrypt_attempt) in decrypt_attempts {
                let ((note, to, memo_bytes), _ivk_num) = match decrypt_attempt {
                    Some(plaintext) => plaintext,
                    _ => continue,
                };
                let memo_bytes = MemoBytes::from_bytes(&memo_bytes.to_bytes()).unwrap();
                if let Some(height) = status.get_broadcast_height() {
                    self.transaction_metadata_set
                        .write()
                        .await
                        .add_pending_note::<D>(
                            transaction.txid(),
                            height,
                            block_time as u64,
                            note.clone(),
                            to,
                            output_index,
                        );
                }
                let memo = memo_bytes
                    .clone()
                    .try_into()
                    .unwrap_or(Memo::Future(memo_bytes));
                if let Memo::Arbitrary(ref wallet_internal_data) = memo {
                    match parse_zingo_memo(*wallet_internal_data.as_ref()) {
                        Ok(parsed_zingo_memo) => {
                            arbitrary_memos_with_txids
                                .push((parsed_zingo_memo, transaction.txid()));
                        }
                        Err(e) => {
                            let _memo_error: ZingoLibResult<()> =
                                ZingoLibError::CouldNotDecodeMemo(e).handle();
                        }
                    }
                }
                self.transaction_metadata_set
                    .write()
                    .await
                    .add_memo_to_note_metadata::<D::WalletNote>(&transaction.txid(), note, memo);
            }
            for (_domain, output) in domain_tagged_outputs {
                outgoing_metadatas.extend(
                    match try_output_recovery_with_ovk::<
                        D,
                        <FnGenBundle<D> as zingo_traits::Bundle<D>>::Output,
                    >(
                        &output.domain(status.get_height(), self.config.chain),
                        &ovk,
                        &output,
                        &output.value_commitment(),
                        &output.out_ciphertext(),
                    ) {
                        Some((note, payment_address, memo_bytes)) => {
                            // Mark this transaction as an outgoing transaction, so we can grab all outgoing metadata
                            *is_outgoing_transaction = true;
                            let address = payment_address.b32encode_for_network(&self.config.chain);

                            // Check if this is change, and if it also doesn't have a memo, don't add
                            // to the outgoing metadata.
                            // If this is change (i.e., funds sent to ourself) AND has a memo, then
                            // presumably the user is writing a memo to themself, so we will add it to
                            // the outgoing metadata, even though it might be confusing in the UI, but hopefully
                            // the user can make sense of it.
                            match Memo::from_bytes(&memo_bytes.to_bytes()) {
                                Err(_) => None,
                                Ok(memo) => {
                                    if self.key.addresses().iter().any(|unified_address| {
                                        [
                                            unified_address
                                                .transparent()
                                                .cloned()
                                                .map(Address::from),
                                            unified_address.sapling().cloned().map(Address::from),
                                            unified_address.orchard().cloned().map(
                                                |orchard_receiver| {
                                                    Address::from(
                                                        UnifiedAddress::from_receivers(
                                                            Some(orchard_receiver),
                                                            None,
                                                            None,
                                                        )
                                                        .unwrap(),
                                                    )
                                                },
                                            ),
                                        ]
                                        .into_iter()
                                        .flatten()
                                        .map(|addr| addr.encode(&self.config.chain))
                                        .any(|addr| addr == address)
                                    }) {
                                        if let Memo::Text(_) = memo {
                                            Some(OutgoingTxData {
                                                to_address: address,
                                                value: D::WalletNote::value_from_note(&note),
                                                memo,
                                                recipient_ua: None,
                                            })
                                        } else {
                                            None
                                        }
                                    } else {
                                        Some(OutgoingTxData {
                                            to_address: address,
                                            value: D::WalletNote::value_from_note(&note),
                                            memo,
                                            recipient_ua: None,
                                        })
                                    }
                                }
                            }
                        }
                        None => None,
                    },
                );
            }
        }
    }
}<|MERGE_RESOLUTION|>--- conflicted
+++ resolved
@@ -1,28 +1,9 @@
-<<<<<<< HEAD
-use crate::wallet::{keys::unified::WalletCapability, transactions::TransactionMetadataSet};
-
 use std::sync::Arc;
-=======
-use crate::{
-    error::{ZingoLibError, ZingoLibResult},
-    wallet::{
-        data::OutgoingTxData,
-        keys::{address_from_pubkeyhash, unified::WalletCapability},
-        notes::ShieldedNoteInterface,
-        traits::{
-            self as zingo_traits, Bundle as _, DomainWalletExt, Recipient as _,
-            ShieldedOutputExt as _, Spend as _, ToBytes as _,
-        },
-        transactions::TxMapAndMaybeTrees,
-    },
-};
-use orchard::note_encryption::OrchardDomain;
-use sapling_crypto::note_encryption::SaplingDomain;
-use std::{collections::HashSet, convert::TryInto, sync::Arc};
->>>>>>> ab260cad
 use tokio::sync::RwLock;
 
 use zingoconfig::ZingoConfig;
+
+use crate::wallet::{keys::unified::WalletCapability, transactions::TxMapAndMaybeTrees};
 
 #[derive(Clone)]
 pub struct TransactionContext {
