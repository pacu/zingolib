//! All things needed to create, manaage, and use notes
pub mod interface;
pub use interface::OutputInterface;
pub use interface::ShieldedNoteInterface;
pub mod transparent;
pub use transparent::TransparentOutput;
pub mod sapling;
pub use sapling::SaplingNote;
pub mod orchard;
pub use orchard::OrchardNote;
pub mod query;

use zcash_client_backend::PoolType;

use zcash_primitives::transaction::TxId;

use crate::wallet::notes::query::OutputPoolQuery;
use crate::wallet::notes::query::OutputQuery;
use crate::wallet::notes::query::OutputSpendStatusQuery;

/// An interface for accessing all the common functionality of all the outputs
#[enum_dispatch::enum_dispatch(OutputInterface)]
#[non_exhaustive] // We can add new pools later
<<<<<<< HEAD
#[derive(Debug)]
pub enum AnyPoolOutput {
=======
#[derive(Clone, Debug)]
pub enum Output {
>>>>>>> 2f557178
    /// Transparent Outputs
    TransparentOutput,
    /// Sapling Notes
    SaplingNote,
    /// Orchard Notes
    OrchardNote,
}
impl Output {
    /// All the output records
    pub fn get_record_outputs(
        transaction_record: &super::transaction_record::TransactionRecord,
    ) -> Vec<Self> {
        transaction_record
            .transparent_outputs
            .iter()
            .map(|output| Self::TransparentOutput(output.clone()))
            .chain(
                transaction_record
                    .sapling_notes
                    .iter()
                    .map(|output| Self::SaplingNote(output.clone())),
            )
            .chain(
                transaction_record
                    .orchard_notes
                    .iter()
                    .map(|output| Self::OrchardNote(output.clone())),
            )
            .collect()
    }

    /// Every notes' outputinterface for a given spend status
    pub fn get_all_outputs_with_status(
        transaction_record: &super::transaction_record::TransactionRecord,
        spend_status_query: OutputSpendStatusQuery,
    ) -> Vec<Self> {
        transaction_record
            .transparent_outputs
            .iter()
            .filter(|output| output.spend_status_query(spend_status_query))
            .map(|output| Self::TransparentOutput(output.clone()))
            .chain(
                transaction_record
                    .sapling_notes
                    .iter()
                    .filter(|output| output.spend_status_query(spend_status_query))
                    .map(|output| Self::SaplingNote(output.clone())),
            )
            .chain(
                transaction_record
                    .orchard_notes
                    .iter()
                    .filter(|output| output.spend_status_query(spend_status_query))
                    .map(|output| Self::OrchardNote(output.clone())),
            )
            .collect()
    }

    /// this sums the value of a vec of outputs, ignoring marginal fees
    pub fn sum_gross_value(list: Vec<Self>) -> u64 {
        list.iter().fold(0, |total, output| total + output.value())
    }
}
/// This triple of values uniquely over-identifies a value transfer on a zcash blockchain.
/// "Over" because pool is not necessary for a unique ID.
#[derive(Clone, Copy, Debug, Eq, Ord, PartialEq, PartialOrd)]
pub struct OutputId {
    /// A unique ID of the transaction.  For v5 protocol and later, to enforce
    /// non-malleability it is derived exclusively from effecting data
    /// (data that is necessary for transaction validity.
    pub txid: TxId,
    /// Shielded (two kinds) or Transparent
    pub pool: PoolType,
    /// The unique position of this value transfer in the transaction.
    pub index: u32,
}
impl OutputId {
    /// The primary constructor, note index means FLARRGGGLLLE!
    pub fn from_parts(txid: TxId, pool: PoolType, index: u32) -> Self {
        OutputId { txid, pool, index }
    }
}

impl std::fmt::Display for OutputId {
    fn fmt(&self, f: &mut std::fmt::Formatter<'_>) -> std::fmt::Result {
        write!(
            f,
            "txid {}, {:?}, index {}",
            self.txid, self.pool, self.index,
        )
    }
}

#[cfg(test)]
pub mod mocks {
    //! Mock version of the struct for testing
    use zcash_client_backend::{wallet::NoteId, ShieldedProtocol};
    use zcash_primitives::transaction::TxId;

    use crate::{mocks::default_txid, utils::build_method};

    /// to build a mock NoteRecordIdentifier
    pub struct NoteIdBuilder {
        txid: Option<TxId>,
        shpool: Option<ShieldedProtocol>,
        index: Option<u16>,
    }
    impl NoteIdBuilder {
        /// blank builder
        pub fn new() -> Self {
            Self {
                txid: None,
                shpool: None,
                index: None,
            }
        }
        // Methods to set each field
        build_method!(txid, TxId);
        build_method!(shpool, ShieldedProtocol);
        build_method!(index, u16);

        /// selects a random probablistically unique txid
        pub fn randomize_txid(&mut self) -> &mut Self {
            self.txid(crate::mocks::random_txid())
        }

        /// builds a mock NoteRecordIdentifier after all pieces are supplied
        pub fn build(self) -> NoteId {
            NoteId::new(
                self.txid.unwrap(),
                self.shpool.unwrap(),
                self.index.unwrap(),
            )
        }
    }

    impl Default for NoteIdBuilder {
        fn default() -> Self {
            let mut builder = Self::new();
            builder
                .txid(default_txid())
                .shpool(zcash_client_backend::ShieldedProtocol::Orchard)
                .index(0);
            builder
        }
    }
}

#[cfg(test)]
pub mod tests {
    use zcash_client_backend::PoolType;

    use crate::{
        mocks::default_txid,
        wallet::notes::{
            query::OutputQuery, sapling::mocks::SaplingNoteBuilder,
            transparent::mocks::TransparentOutputBuilder, OutputInterface,
        },
    };

    use super::query::{OutputPoolQuery, OutputSpendStatusQuery};

    #[test]
    fn note_queries() {
        let spend = Some((default_txid(), 112358));

        let transparent_unspent_note = TransparentOutputBuilder::default().build();
        let transparent_pending_spent_note = TransparentOutputBuilder::default()
            .pending_spent(spend)
            .clone()
            .build();
        let transparent_spent_note = TransparentOutputBuilder::default()
            .spent(spend)
            .clone()
            .build();
        let sapling_unspent_note = SaplingNoteBuilder::default().build();
        let sapling_pending_spent_note = SaplingNoteBuilder::default()
            .pending_spent(spend)
            .clone()
            .build();
        let sapling_spent_note = SaplingNoteBuilder::default().spent(spend).clone().build();

        let unspent_query = OutputSpendStatusQuery::only_unspent();
        let pending_or_spent_query = OutputSpendStatusQuery::spentish();
        let spent_query = OutputSpendStatusQuery::only_spent();

        let transparent_query = OutputPoolQuery::one_pool(PoolType::Transparent);
        let shielded_query = OutputPoolQuery::shielded();
        let any_pool_query = OutputPoolQuery::any();

        let unspent_transparent_query = OutputQuery {
            spend_status: unspent_query,
            pools: transparent_query,
        };
        let unspent_any_pool_query = OutputQuery {
            spend_status: unspent_query,
            pools: any_pool_query,
        };
        let pending_or_spent_transparent_query = OutputQuery {
            spend_status: pending_or_spent_query,
            pools: transparent_query,
        };
        let pending_or_spent_shielded_query = OutputQuery {
            spend_status: pending_or_spent_query,
            pools: shielded_query,
        };
        let spent_shielded_query = OutputQuery {
            spend_status: spent_query,
            pools: shielded_query,
        };
        let spent_any_pool_query = OutputQuery {
            spend_status: spent_query,
            pools: any_pool_query,
        };

        assert!(transparent_unspent_note.query(unspent_transparent_query));
        assert!(transparent_unspent_note.query(unspent_any_pool_query));
        assert!(!transparent_unspent_note.query(pending_or_spent_transparent_query));
        assert!(!transparent_unspent_note.query(pending_or_spent_shielded_query));
        assert!(!transparent_unspent_note.query(spent_shielded_query));
        assert!(!transparent_unspent_note.query(spent_any_pool_query));

        assert!(!transparent_pending_spent_note.query(unspent_transparent_query));
        assert!(!transparent_pending_spent_note.query(unspent_any_pool_query));
        assert!(transparent_pending_spent_note.query(pending_or_spent_transparent_query));
        assert!(!transparent_pending_spent_note.query(pending_or_spent_shielded_query));
        assert!(!transparent_pending_spent_note.query(spent_shielded_query));
        assert!(!transparent_pending_spent_note.query(spent_any_pool_query));

        assert!(!transparent_spent_note.query(unspent_transparent_query));
        assert!(!transparent_spent_note.query(unspent_any_pool_query));
        assert!(transparent_spent_note.query(pending_or_spent_transparent_query));
        assert!(!transparent_spent_note.query(pending_or_spent_shielded_query));
        assert!(!transparent_spent_note.query(spent_shielded_query));
        assert!(transparent_spent_note.query(spent_any_pool_query));

        assert!(!sapling_unspent_note.query(unspent_transparent_query));
        assert!(sapling_unspent_note.query(unspent_any_pool_query));
        assert!(!sapling_unspent_note.query(pending_or_spent_transparent_query));
        assert!(!sapling_unspent_note.query(pending_or_spent_shielded_query));
        assert!(!sapling_unspent_note.query(spent_shielded_query));
        assert!(!sapling_unspent_note.query(spent_any_pool_query));

        assert!(!sapling_pending_spent_note.query(unspent_transparent_query));
        assert!(!sapling_pending_spent_note.query(unspent_any_pool_query));
        assert!(!sapling_pending_spent_note.query(pending_or_spent_transparent_query));
        assert!(sapling_pending_spent_note.query(pending_or_spent_shielded_query));
        assert!(!sapling_pending_spent_note.query(spent_shielded_query));
        assert!(!sapling_pending_spent_note.query(spent_any_pool_query));

        assert!(!sapling_spent_note.query(unspent_transparent_query));
        assert!(!sapling_spent_note.query(unspent_any_pool_query));
        assert!(!sapling_spent_note.query(pending_or_spent_transparent_query));
        assert!(sapling_spent_note.query(pending_or_spent_shielded_query));
        assert!(sapling_spent_note.query(spent_shielded_query));
        assert!(sapling_spent_note.query(spent_any_pool_query));
    }
}<|MERGE_RESOLUTION|>--- conflicted
+++ resolved
@@ -21,13 +21,8 @@
 /// An interface for accessing all the common functionality of all the outputs
 #[enum_dispatch::enum_dispatch(OutputInterface)]
 #[non_exhaustive] // We can add new pools later
-<<<<<<< HEAD
-#[derive(Debug)]
-pub enum AnyPoolOutput {
-=======
 #[derive(Clone, Debug)]
 pub enum Output {
->>>>>>> 2f557178
     /// Transparent Outputs
     TransparentOutput,
     /// Sapling Notes
