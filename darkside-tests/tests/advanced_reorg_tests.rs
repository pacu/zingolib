use darkside_tests::{
    constants::{
        ADVANCED_REORG_TESTS_USER_WALLET, BRANCH_ID, REORG_CHANGES_INCOMING_TX_HEIGHT_AFTER,
        REORG_CHANGES_INCOMING_TX_HEIGHT_BEFORE, REORG_CHANGES_INCOMING_TX_INDEX_AFTER,
        REORG_CHANGES_INCOMING_TX_INDEX_BEFORE, REORG_EXPIRES_INCOMING_TX_HEIGHT_AFTER,
        REORG_EXPIRES_INCOMING_TX_HEIGHT_BEFORE, TRANSACTION_TO_FILLER_ADDRESS,
        TREE_STATE_FOLDER_PATH,
    },
    darkside_types::{Empty, TreeState},
    utils::{read_dataset, read_lines, DarksideConnector, DarksideHandler},
};

use tokio::time::sleep;
use zcash_primitives::consensus::BlockHeight;
use zingo_testutils::{
    lightclient::from_inputs, paths::get_cargo_manifest_dir, scenarios::setup::ClientBuilder,
};
use zingoconfig::RegtestNetwork;
use zingolib::lightclient::PoolBalances;
use zingolib::wallet::data::summaries::ValueTransferKind;

#[ignore]
#[tokio::test]
async fn reorg_changes_incoming_tx_height() {
    let darkside_handler = DarksideHandler::new(None);

    let server_id = zingoconfig::construct_lightwalletd_uri(Some(format!(
        "http://127.0.0.1:{}",
        darkside_handler.grpc_port
    )));

    prepare_before_tx_height_change_reorg(server_id.clone())
        .await
        .unwrap();

    let light_client = ClientBuilder::new(server_id.clone(), darkside_handler.darkside_dir.clone())
        .build_client(
            ADVANCED_REORG_TESTS_USER_WALLET.to_string(),
            202,
            true,
            RegtestNetwork::all_upgrades_active(),
        )
        .await;

    light_client.do_sync(true).await.unwrap();
    assert_eq!(
        light_client.do_balance().await,
        PoolBalances {
            sapling_balance: Some(0),
            verified_sapling_balance: Some(0),
            spendable_sapling_balance: Some(0),
            unverified_sapling_balance: Some(0),
            orchard_balance: Some(100000000),
            verified_orchard_balance: Some(100000000),
            spendable_orchard_balance: Some(100000000),
            unverified_orchard_balance: Some(0),
            transparent_balance: Some(0)
        }
    );

    let before_reorg_transactions = light_client.list_value_transfers().await;

    assert_eq!(before_reorg_transactions.len(), 1);
    assert_eq!(
        before_reorg_transactions[0].block_height,
        BlockHeight::from_u32(203)
    );

    prepare_after_tx_height_change_reorg(server_id.clone())
        .await
        .unwrap();

    let reorg_sync_result = light_client.do_sync(true).await;

    match reorg_sync_result {
        Ok(value) => println!("{}", value),
        Err(err_str) => println!("{}", err_str),
    };

    // Assert that balance holds
    assert_eq!(
        light_client.do_balance().await,
        PoolBalances {
            sapling_balance: Some(0),
            verified_sapling_balance: Some(0),
            spendable_sapling_balance: Some(0),
            unverified_sapling_balance: Some(0),
            orchard_balance: Some(100000000),
            verified_orchard_balance: Some(100000000),
            spendable_orchard_balance: Some(100000000),
            unverified_orchard_balance: Some(0),
            transparent_balance: Some(0)
        }
    );

    let after_reorg_transactions = light_client.list_value_transfers().await;

    assert_eq!(after_reorg_transactions.len(), 1);
    assert_eq!(
        after_reorg_transactions[0].block_height,
        BlockHeight::from_u32(206)
    );
}

async fn prepare_before_tx_height_change_reorg(uri: http::Uri) -> Result<(), String> {
    dbg!(&uri);
    let connector = DarksideConnector(uri.clone());

    let mut client = connector.get_client().await.unwrap();
    // Setup prodedures.  Up to this point there's no communication between the client and the dswd
    client.clear_address_utxo(Empty {}).await.unwrap();

    // reset with parameters
    connector
        .reset(202, String::from(BRANCH_ID), String::from("regtest"))
        .await
        .unwrap();

    let dataset_path = format!(
        "{}/{}",
        get_cargo_manifest_dir().to_string_lossy(),
        REORG_CHANGES_INCOMING_TX_HEIGHT_BEFORE
    );

    println!("dataset path: {}", dataset_path);

    connector
        .stage_blocks_stream(read_dataset(dataset_path))
        .await?;

    for i in 201..207 {
        let tree_state_path = format!(
            "{}/{}/{}.json",
            get_cargo_manifest_dir().to_string_lossy(),
            TREE_STATE_FOLDER_PATH,
            i
        );
        let tree_state = TreeState::from_file(tree_state_path).unwrap();
        connector.add_tree_state(tree_state).await.unwrap();
    }

    connector.apply_staged(204).await?;

    sleep(std::time::Duration::new(1, 0)).await;

    Ok(())
}

async fn prepare_after_tx_height_change_reorg(uri: http::Uri) -> Result<(), String> {
    dbg!(&uri);
    let connector = DarksideConnector(uri.clone());

    let mut client = connector.get_client().await.unwrap();
    // Setup prodedures.  Up to this point there's no communication between the client and the dswd
    client.clear_address_utxo(Empty {}).await.unwrap();

    let dataset_path = format!(
        "{}/{}",
        get_cargo_manifest_dir().to_string_lossy(),
        REORG_CHANGES_INCOMING_TX_HEIGHT_AFTER
    );
    connector
        .stage_blocks_stream(
            read_lines(dataset_path)
                .unwrap()
                .map(|line| line.unwrap())
                .collect(),
        )
        .await?;

    connector.apply_staged(206).await?;

    sleep(std::time::Duration::new(1, 0)).await;

    Ok(())
}

#[ignore]
#[tokio::test]
async fn reorg_changes_incoming_tx_index() {
    let darkside_handler = DarksideHandler::new(None);

    let server_id = zingoconfig::construct_lightwalletd_uri(Some(format!(
        "http://127.0.0.1:{}",
        darkside_handler.grpc_port
    )));

    prepare_before_tx_index_change_reorg(server_id.clone())
        .await
        .unwrap();

    let light_client = ClientBuilder::new(server_id.clone(), darkside_handler.darkside_dir.clone())
        .build_client(
            ADVANCED_REORG_TESTS_USER_WALLET.to_string(),
            202,
            true,
            RegtestNetwork::all_upgrades_active(),
        )
        .await;

    light_client.do_sync(true).await.unwrap();
    assert_eq!(
        light_client.do_balance().await,
        PoolBalances {
            sapling_balance: Some(0),
            verified_sapling_balance: Some(0),
            spendable_sapling_balance: Some(0),
            unverified_sapling_balance: Some(0),
            orchard_balance: Some(100000000),
            verified_orchard_balance: Some(100000000),
            spendable_orchard_balance: Some(100000000),
            unverified_orchard_balance: Some(0),
            transparent_balance: Some(0)
        }
    );

    let before_reorg_transactions = light_client.list_value_transfers().await;

    assert_eq!(before_reorg_transactions.len(), 1);
    assert_eq!(
        before_reorg_transactions[0].block_height,
        BlockHeight::from_u32(203)
    );

    prepare_after_tx_index_change_reorg(server_id.clone())
        .await
        .unwrap();

    let reorg_sync_result = light_client.do_sync(true).await;

    match reorg_sync_result {
        Ok(value) => println!("{}", value),
        Err(err_str) => println!("{}", err_str),
    };

    // Assert that balance holds
    assert_eq!(
        light_client.do_balance().await,
        PoolBalances {
            sapling_balance: Some(0),
            verified_sapling_balance: Some(0),
            spendable_sapling_balance: Some(0),
            unverified_sapling_balance: Some(0),
            orchard_balance: Some(100000000),
            verified_orchard_balance: Some(100000000),
            spendable_orchard_balance: Some(100000000),
            unverified_orchard_balance: Some(0),
            transparent_balance: Some(0)
        }
    );

    let after_reorg_transactions = light_client.list_value_transfers().await;

    assert_eq!(after_reorg_transactions.len(), 1);
    assert_eq!(
        after_reorg_transactions[0].block_height,
        BlockHeight::from_u32(203)
    );
}

async fn prepare_before_tx_index_change_reorg(uri: http::Uri) -> Result<(), String> {
    dbg!(&uri);
    let connector = DarksideConnector(uri.clone());

    let mut client = connector.get_client().await.unwrap();
    // Setup prodedures.  Up to this point there's no communication between the client and the dswd
    client.clear_address_utxo(Empty {}).await.unwrap();

    // reset with parameters
    connector
        .reset(202, String::from(BRANCH_ID), String::from("regtest"))
        .await
        .unwrap();

    let dataset_path = format!(
        "{}/{}",
        get_cargo_manifest_dir().to_string_lossy(),
        REORG_CHANGES_INCOMING_TX_INDEX_BEFORE
    );

    println!("dataset path: {}", dataset_path);

    connector
        .stage_blocks_stream(read_dataset(dataset_path))
        .await?;

    for i in 201..207 {
        let tree_state_path = format!(
            "{}/{}/{}.json",
            get_cargo_manifest_dir().to_string_lossy(),
            TREE_STATE_FOLDER_PATH,
            i
        );
        let tree_state = TreeState::from_file(tree_state_path).unwrap();
        connector.add_tree_state(tree_state).await.unwrap();
    }

    connector.apply_staged(204).await?;

    sleep(std::time::Duration::new(1, 0)).await;

    Ok(())
}

async fn prepare_after_tx_index_change_reorg(uri: http::Uri) -> Result<(), String> {
    dbg!(&uri);
    let connector = DarksideConnector(uri.clone());

    let mut client = connector.get_client().await.unwrap();
    // Setup prodedures.  Up to this point there's no communication between the client and the dswd
    client.clear_address_utxo(Empty {}).await.unwrap();

    let dataset_path = format!(
        "{}/{}",
        get_cargo_manifest_dir().to_string_lossy(),
        REORG_CHANGES_INCOMING_TX_INDEX_AFTER
    );
    connector
        .stage_blocks_stream(
            read_lines(dataset_path)
                .unwrap()
                .map(|line| line.unwrap())
                .collect(),
        )
        .await?;

    connector.apply_staged(206).await?;

    sleep(std::time::Duration::new(1, 0)).await;

    Ok(())
}

#[tokio::test]
async fn reorg_expires_incoming_tx() {
    let darkside_handler = DarksideHandler::new(None);

    let server_id = zingoconfig::construct_lightwalletd_uri(Some(format!(
        "http://127.0.0.1:{}",
        darkside_handler.grpc_port
    )));

    prepare_expires_incoming_tx_before_reorg(server_id.clone())
        .await
        .unwrap();

    let light_client = ClientBuilder::new(server_id.clone(), darkside_handler.darkside_dir.clone())
        .build_client(
            ADVANCED_REORG_TESTS_USER_WALLET.to_string(),
            202,
            true,
            RegtestNetwork::all_upgrades_active(),
        )
        .await;

    light_client.do_sync(true).await.unwrap();
    assert_eq!(
        light_client.do_balance().await,
        PoolBalances {
            sapling_balance: Some(0),
            verified_sapling_balance: Some(0),
            spendable_sapling_balance: Some(0),
            unverified_sapling_balance: Some(0),
            orchard_balance: Some(100000000),
            verified_orchard_balance: Some(100000000),
            spendable_orchard_balance: Some(100000000),
            unverified_orchard_balance: Some(0),
            transparent_balance: Some(0)
        }
    );

    let before_reorg_transactions = light_client.list_value_transfers().await;

    assert_eq!(before_reorg_transactions.len(), 1);
    assert_eq!(
        before_reorg_transactions[0].block_height,
        BlockHeight::from_u32(203)
    );

    prepare_expires_incoming_tx_after_reorg(server_id.clone())
        .await
        .unwrap();

    let reorg_sync_result = light_client.do_sync(true).await;

    match reorg_sync_result {
        Ok(value) => println!("{}", value),
        Err(err_str) => println!("{}", err_str),
    };

    // Assert that balance holds
    assert_eq!(
        light_client.do_balance().await,
        PoolBalances {
            sapling_balance: Some(0),
            verified_sapling_balance: Some(0),
            spendable_sapling_balance: Some(0),
            unverified_sapling_balance: Some(0),
            orchard_balance: Some(0),
            verified_orchard_balance: Some(0),
            spendable_orchard_balance: Some(0),
            unverified_orchard_balance: Some(0),
            transparent_balance: Some(0)
        }
    );

    let after_reorg_transactions = light_client.list_value_transfers().await;

    assert_eq!(after_reorg_transactions.len(), 0);
}

async fn prepare_expires_incoming_tx_before_reorg(uri: http::Uri) -> Result<(), String> {
    dbg!(&uri);
    let connector = DarksideConnector(uri.clone());

    let mut client = connector.get_client().await.unwrap();
    // Setup prodedures.  Up to this point there's no communication between the client and the dswd
    client.clear_address_utxo(Empty {}).await.unwrap();

    // reset with parameters
    connector
        .reset(202, String::from(BRANCH_ID), String::from("regtest"))
        .await
        .unwrap();

    let dataset_path = format!(
        "{}/{}",
        get_cargo_manifest_dir().to_string_lossy(),
        REORG_EXPIRES_INCOMING_TX_HEIGHT_BEFORE
    );

    println!("dataset path: {}", dataset_path);

    connector
        .stage_blocks_stream(read_dataset(dataset_path))
        .await?;

    for i in 201..207 {
        let tree_state_path = format!(
            "{}/{}/{}.json",
            get_cargo_manifest_dir().to_string_lossy(),
            TREE_STATE_FOLDER_PATH,
            i
        );
        let tree_state = TreeState::from_file(tree_state_path).unwrap();
        connector.add_tree_state(tree_state).await.unwrap();
    }

    connector.apply_staged(204).await?;

    sleep(std::time::Duration::new(1, 0)).await;

    Ok(())
}

async fn prepare_expires_incoming_tx_after_reorg(uri: http::Uri) -> Result<(), String> {
    dbg!(&uri);
    let connector = DarksideConnector(uri.clone());

    let mut client = connector.get_client().await.unwrap();
    // Setup prodedures.  Up to this point there's no communication between the client and the dswd
    client.clear_address_utxo(Empty {}).await.unwrap();

    let dataset_path = format!(
        "{}/{}",
        get_cargo_manifest_dir().to_string_lossy(),
        REORG_EXPIRES_INCOMING_TX_HEIGHT_AFTER
    );
    connector
        .stage_blocks_stream(
            read_lines(dataset_path)
                .unwrap()
                .map(|line| line.unwrap())
                .collect(),
        )
        .await?;

    connector.apply_staged(206).await?;

    sleep(std::time::Duration::new(1, 0)).await;

    Ok(())
}

// OUTGOING TX TESTS

#[tokio::test]
/// A Re Org occurs and changes the height of an outbound transaction
///
/// Pre-condition: Wallet has funds
///
/// Steps:
/// 1. create fake chain
///    * 1a. sync to latest height
/// 2. send transaction to recipient address
/// 3. getIncomingTransaction
/// 4. stage transaction at `sentTxHeight`
/// 5. applyHeight(sentTxHeight)
/// 6. sync to latest height
///    * 6a. verify that there's a pending transaction with a mined height of sentTxHeight
/// 7. stage 15  blocks from `sentTxHeight`
/// 7. a stage sent tx to `sentTxHeight + 2`
/// 8. `applyHeight(sentTxHeight + 1)` to cause a 1 block reorg
/// 9. sync to latest height
/// 10. verify that there's a pending transaction with -1 mined height
/// 11. `applyHeight(sentTxHeight + 2)`
///    * 11a. sync to latest height
/// 12. verify that there's a pending transaction with a mined height of `sentTxHeight + 2`
/// 13. apply height(`sentTxHeight + 15`)
/// 14. sync to latest height
/// 15. verify that there's no pending transaction and that the tx is displayed on the sentTransactions collection
async fn reorg_changes_outgoing_tx_height() {
    let darkside_handler = DarksideHandler::new(None);

    let server_id = zingoconfig::construct_lightwalletd_uri(Some(format!(
        "http://127.0.0.1:{}",
        darkside_handler.grpc_port
    )));

    prepare_changes_outgoing_tx_height_before_reorg(server_id.clone())
        .await
        .unwrap();

    let light_client = ClientBuilder::new(server_id.clone(), darkside_handler.darkside_dir.clone())
        .build_client(
            ADVANCED_REORG_TESTS_USER_WALLET.to_string(),
            202,
            true,
            RegtestNetwork::all_upgrades_active(),
        )
        .await;

    light_client.do_sync(true).await.unwrap();
    assert_eq!(
        light_client.do_balance().await,
        PoolBalances {
            sapling_balance: Some(0),
            verified_sapling_balance: Some(0),
            spendable_sapling_balance: Some(0),
            unverified_sapling_balance: Some(0),
            orchard_balance: Some(100000000),
            verified_orchard_balance: Some(100000000),
            spendable_orchard_balance: Some(100000000),
            unverified_orchard_balance: Some(0),
            transparent_balance: Some(0)
        }
    );

<<<<<<< HEAD
    let before_reorg_transactions = light_client.list_txsummaries().await;
    dbg!(&before_reorg_transactions);
=======
    let before_reorg_transactions = light_client.list_value_transfers().await;
>>>>>>> 628a4d18

    assert_eq!(before_reorg_transactions.len(), 1);
    assert_eq!(
        before_reorg_transactions[0].block_height,
        BlockHeight::from_u32(203)
    );

    let connector = DarksideConnector(server_id.clone());

    let recipient_string = "uregtest1z8s5szuww2cnze042e0re2ez8l3d04zvkp7kslxwdha6tp644srd4nh0xlp8a05avzduc6uavqkxv79x53c60hrc0qsgeza3age2g3qualullukd4s0lsn6mtfup4z8jz6xdz2c05zakhafc7pmw0dwugwu9ljevzgyc3mfwxg9slr87k8l7cq075gl3fgxpr85uuvxhxydrskp2303";

    // Send 100000 zatoshi to some address
    let amount: u64 = 100000;
    // FIXME: fails to create a sent valuetransfer with quick_send
    let sent_tx_id =
        from_inputs::quick_send(&light_client, [(recipient_string, amount, None)].to_vec())
            .await
            .unwrap();
    // let sent_tx_id = from_inputs::send(&light_client, [(recipient_string, amount, None)].to_vec())
    //     .await
    //     .unwrap();

    println!("SENT TX ID: {:?}", sent_tx_id);

    let mut incoming_transaction_stream = connector.get_incoming_transactions().await.unwrap();
    let tx = incoming_transaction_stream
        .message()
        .await
        .unwrap()
        .unwrap();

    let sent_tx_height: i32 = 205;
    _ = connector.apply_staged(sent_tx_height).await;

    light_client.do_sync(true).await.unwrap();

    let expected_after_send_balance = PoolBalances {
        sapling_balance: Some(0),
        verified_sapling_balance: Some(0),
        spendable_sapling_balance: Some(0),
        unverified_sapling_balance: Some(0),
        orchard_balance: Some(99890000),
        verified_orchard_balance: Some(0),
        spendable_orchard_balance: Some(0),
        unverified_orchard_balance: Some(99890000),
        transparent_balance: Some(0),
    };

    assert_eq!(light_client.do_balance().await, expected_after_send_balance);

    // check that the outgoing transaction has the correct height before
    // the reorg is triggered

<<<<<<< HEAD
    dbg!(light_client.list_txsummaries().await);
=======
    println!("{:?}", light_client.list_value_transfers().await);
>>>>>>> 628a4d18

    assert_eq!(
        light_client
            .list_value_transfers()
            .await
            .into_iter()
            .find_map(|v| match v.kind {
                ValueTransferKind::Sent {
                    recipient_address,
                    amount,
                } => {
                    if recipient_address.to_string() == recipient_string && amount == 100000 {
                        Some(v.block_height)
                    } else {
                        None
                    }
                }
                _ => {
                    None
                }
            }),
        Some(BlockHeight::from(sent_tx_height as u32))
    );

    //
    // Create reorg
    //

    // stage empty blocks from height 205 to cause a Reorg
    _ = connector.stage_blocks_create(sent_tx_height, 20, 1).await;

    _ = connector
        .stage_transactions_stream([(tx.clone().data, 210)].to_vec())
        .await;

    _ = connector.apply_staged(211).await;

    let reorg_sync_result = light_client.do_sync(true).await;

    match reorg_sync_result {
        Ok(value) => println!("{}", value),
        Err(err_str) => println!("{}", err_str),
    };

    let expected_after_reorg_balance = PoolBalances {
        sapling_balance: Some(0),
        verified_sapling_balance: Some(0),
        spendable_sapling_balance: Some(0),
        unverified_sapling_balance: Some(0),
        orchard_balance: Some(99890000),
        verified_orchard_balance: Some(99890000),
        spendable_orchard_balance: Some(99890000),
        unverified_orchard_balance: Some(0),
        transparent_balance: Some(0),
    };

    // Assert that balance holds
    assert_eq!(
        light_client.do_balance().await,
        expected_after_reorg_balance
    );

    let after_reorg_transactions = light_client.list_value_transfers().await;

    assert_eq!(after_reorg_transactions.len(), 3);

    println!("{:?}", light_client.list_value_transfers().await);

    // FIXME: This test is broken because if this issue
    // https://github.com/zingolabs/zingolib/issues/622
    // verify that the reorged transaction is in the new height
    // assert_eq!(
    //     light_client
    //         .list_value_transfers()
    //         .await
    //         .into_iter()
    //         .find_map(|v| match v.kind {
    //             ValueTransferKind::Sent { to_address, amount } => {
    //                 if to_address.to_string() == recipient_string && amount == 100000 {
    //                     Some(v.block_height)
    //                 } else {
    //                     None
    //                 }
    //             }
    //             _ => {
    //                 None
    //             }
    //         }),
    //     Some(BlockHeight::from(211))
    // );
}

async fn prepare_changes_outgoing_tx_height_before_reorg(uri: http::Uri) -> Result<(), String> {
    let connector = DarksideConnector(uri.clone());

    let mut client = connector.get_client().await.unwrap();
    // Setup prodedures.  Up to this point there's no communication between the client and the dswd
    client.clear_address_utxo(Empty {}).await.unwrap();

    // reset with parameters
    connector
        .reset(202, String::from(BRANCH_ID), String::from("regtest"))
        .await
        .unwrap();

    // this dataset works for this test since we only need funds to send a transaction.
    let dataset_path = format!(
        "{}/{}",
        get_cargo_manifest_dir().to_string_lossy(),
        REORG_EXPIRES_INCOMING_TX_HEIGHT_BEFORE
    );

    println!("dataset path: {}", dataset_path);

    connector
        .stage_blocks_stream(read_dataset(dataset_path))
        .await?;

    for i in 201..211 {
        let tree_state_path = format!(
            "{}/{}/{}.json",
            get_cargo_manifest_dir().to_string_lossy(),
            TREE_STATE_FOLDER_PATH,
            i
        );
        let tree_state = TreeState::from_file(tree_state_path).unwrap();
        connector.add_tree_state(tree_state).await.unwrap();
    }

    connector.apply_staged(204).await?;

    sleep(std::time::Duration::new(1, 0)).await;

    Ok(())
}

#[tokio::test]
/// ### ReOrg Removes Outbound TxAnd Is Never Mined
/// Transaction was included in a block, and then is not included in a block after a reorg, and expires.
/// Steps:
/// 1. create fake chain
/// 1a. sync to latest height
/// 2. send transaction to recipient address
/// 3. getIncomingTransaction
/// 4. stage transaction at sentTxHeight
/// 5. applyHeight(sentTxHeight)
/// 6. sync to latest height
/// 6a. verify that there's a pending transaction with a mined height of sentTxHeight
/// 7. stage 15 blocks from sentTxHeigth to cause a reorg
/// 8. sync to latest height
/// 9. verify that there's an expired transaction as a pending transaction
async fn reorg_expires_outgoing_tx_height() {
    let darkside_handler = DarksideHandler::new(None);

    let server_id = zingoconfig::construct_lightwalletd_uri(Some(format!(
        "http://127.0.0.1:{}",
        darkside_handler.grpc_port
    )));

    prepare_changes_outgoing_tx_height_before_reorg(server_id.clone())
        .await
        .unwrap();

    let light_client = ClientBuilder::new(server_id.clone(), darkside_handler.darkside_dir.clone())
        .build_client(
            ADVANCED_REORG_TESTS_USER_WALLET.to_string(),
            202,
            true,
            RegtestNetwork::all_upgrades_active(),
        )
        .await;

    let expected_initial_balance = PoolBalances {
        sapling_balance: Some(0),
        verified_sapling_balance: Some(0),
        spendable_sapling_balance: Some(0),
        unverified_sapling_balance: Some(0),
        orchard_balance: Some(100000000),
        verified_orchard_balance: Some(100000000),
        spendable_orchard_balance: Some(100000000),
        unverified_orchard_balance: Some(0),
        transparent_balance: Some(0),
    };

    light_client.do_sync(true).await.unwrap();
    assert_eq!(light_client.do_balance().await, expected_initial_balance);

    let before_reorg_transactions = light_client.list_value_transfers().await;

    assert_eq!(before_reorg_transactions.len(), 1);
    assert_eq!(
        before_reorg_transactions[0].block_height,
        BlockHeight::from_u32(203)
    );

    let connector = DarksideConnector(server_id.clone());

    let recipient_string = "uregtest1z8s5szuww2cnze042e0re2ez8l3d04zvkp7kslxwdha6tp644srd4nh0xlp8a05avzduc6uavqkxv79x53c60hrc0qsgeza3age2g3qualullukd4s0lsn6mtfup4z8jz6xdz2c05zakhafc7pmw0dwugwu9ljevzgyc3mfwxg9slr87k8l7cq075gl3fgxpr85uuvxhxydrskp2303";

    // Send 100000 zatoshi to some address
    let amount: u64 = 100000;
    let sent_tx_id =
        from_inputs::quick_send(&light_client, [(recipient_string, amount, None)].to_vec())
            .await
            .unwrap();

    println!("SENT TX ID: {:?}", sent_tx_id);

    let sent_tx_height: i32 = 205;
    _ = connector.apply_staged(sent_tx_height).await;

    light_client.do_sync(true).await.unwrap();

    let expected_after_send_balance = PoolBalances {
        sapling_balance: Some(0),
        verified_sapling_balance: Some(0),
        spendable_sapling_balance: Some(0),
        unverified_sapling_balance: Some(0),
        orchard_balance: Some(99890000),
        verified_orchard_balance: Some(0),
        spendable_orchard_balance: Some(0),
        unverified_orchard_balance: Some(99890000),
        transparent_balance: Some(0),
    };

    assert_eq!(light_client.do_balance().await, expected_after_send_balance);

    // check that the outgoing transaction has the correct height before
    // the reorg is triggered

    println!("{:?}", light_client.list_value_transfers().await);

    assert_eq!(
        light_client
            .list_value_transfers()
            .await
            .into_iter()
            .find_map(|v| match v.kind {
                ValueTransferKind::Sent {
                    recipient_address,
                    amount,
                } => {
                    if recipient_address.to_string() == recipient_string && amount == 100000 {
                        Some(v.block_height)
                    } else {
                        None
                    }
                }
                _ => {
                    None
                }
            }),
        Some(BlockHeight::from(sent_tx_height as u32))
    );

    //
    // Create reorg
    //

    // stage empty blocks from height 205 to cause a Reorg
    _ = connector.stage_blocks_create(sent_tx_height, 50, 1).await;

    // this will remove the submitted transaction from our view of the blockchain
    _ = connector.apply_staged(245).await;

    let reorg_sync_result = light_client.do_sync(true).await;

    match reorg_sync_result {
        Ok(value) => println!("{}", value),
        Err(err_str) => println!("{}", err_str),
    };

    // Assert that balance is equal to the initial balance since the
    // sent transaction was never mined and has expired.
    assert_eq!(light_client.do_balance().await, expected_initial_balance);

    let after_reorg_transactions = light_client.list_value_transfers().await;

    assert_eq!(after_reorg_transactions.len(), 1);

    println!("{:?}", light_client.list_value_transfers().await);

    // FIXME: This test is broken because if this issue
    // https://github.com/zingolabs/zingolib/issues/622
    // verify that the reorged transaction is in the new height
    // assert_eq!(
    //     light_client
    //         .list_value_transfers()
    //         .await
    //         .into_iter()
    //         .find_map(|v| match v.kind {
    //             ValueTransferKind::Sent { to_address, amount } => {
    //                 if to_address.to_string() == recipient_string && amount == 100000 {
    //                     Some(v.block_height)
    //                 } else {
    //                     None
    //                 }
    //             }
    //             _ => {
    //                 None
    //             }
    //         }),
    //     Some(BlockHeight::from(211))
    // );
}

#[tokio::test]
/// ### Reorg Changes Outbound Tx Index
/// An outbound, pending transaction in a specific block changes height in the event of a reorg
///
/// The wallet handles this change, reflects it appropriately in local storage, and funds remain spendable post confirmation.
///
/// **Pre-conditions:**
///   - Wallet has spendable funds
///
/// 1. Setup w/ default dataset
/// 2. applyStaged(received_Tx_height)
/// 3. sync up to received_Tx_height
/// 4. create transaction
/// 5. stage 10 empty blocks
/// 6. submit tx at sentTxHeight
///    * a. getIncomingTx
///    * b. stageTransaction(sentTx, sentTxHeight)
///    * c. applyheight(sentTxHeight + 1 )
/// 7. sync to  sentTxHeight + 2
/// 8. stage sentTx and otherTx at sentTxheight
/// 9. applyStaged(sentTx + 2)
/// 10. sync up to received_Tx_height + 2
/// 11. verify that the sent tx is mined and balance is correct
/// 12. applyStaged(sentTx + 10)
/// 13. verify that there's no more pending transaction
async fn reorg_changes_outgoing_tx_index() {
    let darkside_handler = DarksideHandler::new(None);

    let server_id = zingoconfig::construct_lightwalletd_uri(Some(format!(
        "http://127.0.0.1:{}",
        darkside_handler.grpc_port
    )));

    prepare_changes_outgoing_tx_height_before_reorg(server_id.clone())
        .await
        .unwrap();

    let light_client = ClientBuilder::new(server_id.clone(), darkside_handler.darkside_dir.clone())
        .build_client(
            ADVANCED_REORG_TESTS_USER_WALLET.to_string(),
            202,
            true,
            RegtestNetwork::all_upgrades_active(),
        )
        .await;

    light_client.do_sync(true).await.unwrap();
    assert_eq!(
        light_client.do_balance().await,
        PoolBalances {
            sapling_balance: Some(0),
            verified_sapling_balance: Some(0),
            spendable_sapling_balance: Some(0),
            unverified_sapling_balance: Some(0),
            orchard_balance: Some(100000000),
            verified_orchard_balance: Some(100000000),
            spendable_orchard_balance: Some(100000000),
            unverified_orchard_balance: Some(0),
            transparent_balance: Some(0)
        }
    );

    let before_reorg_transactions = light_client.list_value_transfers().await;

    assert_eq!(before_reorg_transactions.len(), 1);
    assert_eq!(
        before_reorg_transactions[0].block_height,
        BlockHeight::from_u32(203)
    );

    let connector = DarksideConnector(server_id.clone());

    let recipient_string = "uregtest1z8s5szuww2cnze042e0re2ez8l3d04zvkp7kslxwdha6tp644srd4nh0xlp8a05avzduc6uavqkxv79x53c60hrc0qsgeza3age2g3qualullukd4s0lsn6mtfup4z8jz6xdz2c05zakhafc7pmw0dwugwu9ljevzgyc3mfwxg9slr87k8l7cq075gl3fgxpr85uuvxhxydrskp2303";

    // Send 100000 zatoshi to some address
    let amount: u64 = 100000;
    let sent_tx_id =
        from_inputs::quick_send(&light_client, [(recipient_string, amount, None)].to_vec())
            .await
            .unwrap();

    println!("SENT TX ID: {:?}", sent_tx_id);

    let mut incoming_transaction_stream = connector.get_incoming_transactions().await.unwrap();
    let tx = incoming_transaction_stream
        .message()
        .await
        .unwrap()
        .unwrap();

    let sent_tx_height: i32 = 205;
    _ = connector.apply_staged(sent_tx_height).await;

    light_client.do_sync(true).await.unwrap();

    let expected_after_send_balance = PoolBalances {
        sapling_balance: Some(0),
        verified_sapling_balance: Some(0),
        spendable_sapling_balance: Some(0),
        unverified_sapling_balance: Some(0),
        orchard_balance: Some(99890000),
        verified_orchard_balance: Some(0),
        spendable_orchard_balance: Some(0),
        unverified_orchard_balance: Some(99890000),
        transparent_balance: Some(0),
    };

    assert_eq!(light_client.do_balance().await, expected_after_send_balance);

    // check that the outgoing transaction has the correct height before
    // the reorg is triggered

    println!("{:?}", light_client.list_value_transfers().await);

    assert_eq!(
        light_client
            .list_value_transfers()
            .await
            .into_iter()
            .find_map(|v| match v.kind {
                ValueTransferKind::Sent {
                    recipient_address,
                    amount,
                } => {
                    if recipient_address.to_string() == recipient_string && amount == 100000 {
                        Some(v.block_height)
                    } else {
                        None
                    }
                }
                _ => {
                    None
                }
            }),
        Some(BlockHeight::from(sent_tx_height as u32))
    );

    //
    // Create reorg
    //

    // stage empty blocks from height 205 to cause a Reorg
    _ = connector.stage_blocks_create(sent_tx_height, 20, 1).await;

    _ = connector
        .stage_transactions_stream(
            [
                (hex::decode(TRANSACTION_TO_FILLER_ADDRESS).unwrap(), 205),
                (tx.clone().data, 205),
            ]
            .to_vec(),
        )
        .await;

    _ = connector.apply_staged(211).await;

    let reorg_sync_result = light_client.do_sync(true).await;

    match reorg_sync_result {
        Ok(value) => println!("{}", value),
        Err(err_str) => println!("{}", err_str),
    };

    let expected_after_reorg_balance = PoolBalances {
        sapling_balance: Some(0),
        verified_sapling_balance: Some(0),
        spendable_sapling_balance: Some(0),
        unverified_sapling_balance: Some(0),
        orchard_balance: Some(99890000),
        verified_orchard_balance: Some(99890000),
        spendable_orchard_balance: Some(99890000),
        unverified_orchard_balance: Some(0),
        transparent_balance: Some(0),
    };

    // Assert that balance holds
    assert_eq!(
        light_client.do_balance().await,
        expected_after_reorg_balance
    );

    let after_reorg_transactions = light_client.list_value_transfers().await;

    assert_eq!(after_reorg_transactions.len(), 3);

    println!("{:?}", after_reorg_transactions);

    // FIXME: This test is broken because if this issue
    // https://github.com/zingolabs/zingolib/issues/622
    // verify that the reorged transaction is in the new height
    // assert_eq!(
    //     light_client
    //         .list_value_transfers()
    //         .await
    //         .into_iter()
    //         .find_map(|v| match v.kind {
    //             ValueTransferKind::Sent { to_address, amount } => {
    //                 if to_address.to_string() == recipient_string && amount == 100000 {
    //                     Some(v.block_height)
    //                 } else {
    //                     None
    //                 }
    //             }
    //             _ => {
    //                 None
    //             }
    //         }),
    //     Some(BlockHeight::from(205))
    // );
}
// UTILS TESTS
#[tokio::test]
async fn test_read_block_dataset() {
    let dataset_path = format!(
        "{}/{}",
        get_cargo_manifest_dir().to_string_lossy(),
        REORG_CHANGES_INCOMING_TX_HEIGHT_BEFORE
    );
    let blocks = read_dataset(dataset_path);
    assert_eq!(blocks.len(), 21)
}

#[tokio::test]
async fn test_read_tree_state_from_file() {
    let tree_state_path = format!(
        "{}/{}/{}.json",
        get_cargo_manifest_dir().to_string_lossy(),
        TREE_STATE_FOLDER_PATH,
        203
    );

    println!("{}", tree_state_path);

    let tree_state = TreeState::from_file(tree_state_path).unwrap();

    assert_eq!(tree_state.network.as_str(), "regtest");
    assert_eq!(tree_state.height, 203);
    assert_eq!(
        tree_state.hash,
        "016da97020ab191559f34f1d3f992ce2ec7c609cb0e5b932c45f1693eeb2192f"
    );
    assert_eq!(tree_state.time, 1694454196);
    assert_eq!(tree_state.sapling_tree, "000000");
    assert_eq!(tree_state.orchard_tree, "01136febe0db97210efb679e378d3b3a49d6ac72d0161ae478b1faaa9bd26a2118012246dd85ba2d9510caa03c40f0b75f7b02cb0cfac88ec1c4b9193d58bb6d44201f000001f0328e13a28669f9a5bd2a1c5301549ea28ccb7237347b9c76c05276952ad135016be8aefe4f98825b5539a2b47b90a8057e52c1e1badc725d67c06b4cc2a32e24000000000000000000000000000000000000000000000000000000");
}<|MERGE_RESOLUTION|>--- conflicted
+++ resolved
@@ -546,12 +546,7 @@
         }
     );
 
-<<<<<<< HEAD
-    let before_reorg_transactions = light_client.list_txsummaries().await;
-    dbg!(&before_reorg_transactions);
-=======
     let before_reorg_transactions = light_client.list_value_transfers().await;
->>>>>>> 628a4d18
 
     assert_eq!(before_reorg_transactions.len(), 1);
     assert_eq!(
@@ -605,11 +600,7 @@
     // check that the outgoing transaction has the correct height before
     // the reorg is triggered
 
-<<<<<<< HEAD
-    dbg!(light_client.list_txsummaries().await);
-=======
     println!("{:?}", light_client.list_value_transfers().await);
->>>>>>> 628a4d18
 
     assert_eq!(
         light_client
